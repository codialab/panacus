/* standard use */
use std::io::{BufRead, BufReader, BufWriter, Read, Write};
use std::io::{Error, ErrorKind};
use std::str::{self, FromStr};

/* external use */
use flate2::read::MultiGzDecoder;
use quick_csv::Csv;
use rayon::prelude::*;
use strum_macros::{EnumString, EnumVariantNames};

/* internal use */
use crate::data_manager::{AbacusByGroup, HistAuxilliary, PathSegment};
use crate::util::*;

#[derive(Debug, Clone, Copy, PartialEq, EnumString, EnumVariantNames)]
#[strum(serialize_all = "lowercase")]
pub enum OutputFormat {
    Table,
    Html,
}

pub fn bufreader_from_compressed_gfa(gfa_file: &str) -> BufReader<Box<dyn Read>> {
    log::info!("loading graph from {}", &gfa_file);
    let f = std::fs::File::open(gfa_file).expect("Error opening file");
    let reader: Box<dyn Read> = if gfa_file.ends_with(".gz") {
        log::info!("assuming that {} is gzip compressed..", &gfa_file);
        Box::new(MultiGzDecoder::new(f))
    } else {
        Box::new(f)
    };
    BufReader::new(reader)
}

pub fn parse_bed_to_path_segments<R: Read>(
    data: &mut BufReader<R>,
    use_block_info: bool,
) -> Vec<PathSegment> {
    // based on https://en.wikipedia.org/wiki/BED_(file_format)
    let mut segments = Vec::new();

    for (i, line) in data.lines().enumerate() {
        let line = match line {
            Ok(l) => l,
            Err(e) => {
                panic!("error reading line {}: {}", i + 1, e);
            }
        };

        let fields = {
            let mut fields: Vec<&str> = line.split('\t').collect();
            if fields.is_empty() {
                fields = vec![&line];
            }
            fields
        };
        let path_name = fields[0];

        if path_name.starts_with("browser ")
            || path_name.starts_with("track ")
<<<<<<< HEAD
            || path_name.starts_with('#')
=======
            || path_name.starts_with("#")
>>>>>>> 21e78a27
        {
            continue;
        }

        if fields.len() == 1 {
            segments.push(PathSegment::from_str(path_name));
        } else if fields.len() >= 3 {
<<<<<<< HEAD
            let start = usize::from_str(fields[1]).unwrap_or_else(|_| {
                panic!("error line {}: `{}` is not an usize", i + 1, fields[1])
            });
            let end = usize::from_str(fields[2]).unwrap_or_else(|_| {
                panic!("error line {}: `{}` is not an usize", i + 1, fields[2])
            });
=======
            let start = usize::from_str(fields[1]).expect(&format!(
                "error line {}: `{}` is not an usize",
                i + 1,
                fields[1]
            ));
            let end = usize::from_str(fields[2]).expect(&format!(
                "error line {}: `{}` is not an usize",
                i + 1,
                fields[2]
            ));
>>>>>>> 21e78a27

            if use_block_info && fields.len() == 12 {
                let block_count = fields[9].parse::<usize>().unwrap_or(0);
                let block_sizes: Vec<usize> = fields[10]
                    .split(',')
                    .filter_map(|s| usize::from_str(s.trim()).ok())
                    .collect();
                let block_starts: Vec<usize> = fields[11]
                    .split(',')
                    .filter_map(|s| usize::from_str(s.trim()).ok())
                    .collect();

                if block_count == block_sizes.len() && block_count == block_starts.len() {
                    for (size, start_offset) in block_sizes.iter().zip(block_starts.iter()) {
                        let block_start = start + start_offset;
                        let block_end = block_start + size;
                        segments.push(PathSegment::from_str_start_end(
                            path_name,
                            block_start,
                            block_end,
                        ));
                    }
                } else {
                    panic!(
                        "error in block sizes/starts in line {}: counts do not match",
                        i + 1
                    );
                }
            } else {
                segments.push(PathSegment::from_str_start_end(path_name, start, end));
            }
        } else {
            panic!(
                "error in line {}: row must have either 1, 3, or 12 columns, but has 2",
                i + 1
            );
        }
    }

    segments
}

pub fn parse_groups<R: Read>(data: &mut BufReader<R>) -> Result<Vec<(PathSegment, String)>, Error> {
    let mut res: Vec<(PathSegment, String)> = Vec::new();

    let mut i = 1;
    let mut buf = vec![];
    while data.read_until(b'\n', &mut buf).unwrap_or(0) > 0 {
        //Remove new line at the end
        if let Some(&last_byte) = buf.last() {
            if last_byte == b'\n' || last_byte == b'\r' {
                buf.pop();
            }
        }
        let line = String::from_utf8(buf.clone())
<<<<<<< HEAD
            .unwrap_or_else(|_| panic!("error in line {}: some character is not UTF-8", i));
=======
            .expect(&format!("error in line {}: some character is not UTF-8", i));
>>>>>>> 21e78a27
        let columns: Vec<&str> = line.split('\t').collect();

        if columns.len() != 2 {
            let msg = format!("error in line {}: table must have exactly two columns", i);
            log::error!("{}", &msg);
            return Err(Error::new(ErrorKind::InvalidData, msg));
        }

        let path_seg = PathSegment::from_str(columns[0]);
        res.push((path_seg, columns[1].to_string()));

        i += 1;
        buf.clear();
    }

    Ok(res)
}

pub fn parse_tsv<R: Read>(
    data: &mut BufReader<R>,
) -> Result<(Vec<Vec<u8>>, Vec<Vec<Vec<u8>>>), Error> {
    let mut comments = Vec::new();
    let mut table = Vec::new();
    let reader = Csv::from_reader(data)
        .delimiter(b'\t')
        .flexible(true)
        .has_header(false);

    let mut is_header = true;
    for (i, row) in reader.enumerate() {
        let row = row.map_err(|_| {
            let msg = format!("unable to parse row {}", i);
            log::error!("{}", &msg);
            Error::new(ErrorKind::Other, msg)
        })?;
        let row: Vec<Vec<u8>> = row.bytes_columns().map(|x| x.to_vec()).collect();
        if row.is_empty() {
            log::info!("Empty row, skipping");
            continue;
        }
        // Push header
        if is_header && (b'#' == row[0][0]) {
            let mut c = row[0].to_vec();
            for e in &row[1..] {
                c.push(b'\t');
                c.extend(e);
            }
            comments.push(c);
        // Skip empty lines (still need to have appropriate amount of tabs)
        } else if row
            .iter()
            .map(|x| x.is_empty())
            .fold(true, |acc, x| acc && x)
        {
            log::debug!("Skipping empty line");
            continue;
        // Handle comments
        } else if b'#' == row[0][0] {
            log::debug!("Handling comment");
            let mut c = row[0].to_vec();
            for e in &row[1..] {
                c.push(b'\t');
                c.extend(e);
            }
            comments.push(c);
        // Push everything else
        } else {
            is_header = false;
            table.push(row);
        }
    }
    Ok((comments, table))
}

fn transpose_table(table: &Vec<Vec<Vec<u8>>>) -> Vec<Vec<&[u8]>> {
    let n = table.first().unwrap_or(&Vec::new()).len();

    let mut res = vec![vec![&table[0][0][..]; table.len()]; n];

    for j in 0..n {
        for i in 0..table.len() {
            res[j][i] = &table[i][j][..];
        }
    }

    res
}

fn parse_column(col: &Vec<&[u8]>, offset: usize) -> Result<Vec<usize>, Error> {
    let skip_lines = 2;
    let mut res = vec![0; col.len() - skip_lines];

    for (i, e) in col[skip_lines..].iter().enumerate() {
        if let Ok(val) = usize::from_str(str::from_utf8(e).unwrap()) {
            res[i] = val;
        } else {
            let msg = format!(
                "error in line {}: value must be integer, but is '{}'",
                i + 3 + offset,
                &str::from_utf8(e).unwrap()
            );
            log::error!("{}", &msg);
            Err(Error::new(ErrorKind::InvalidData, msg))?
        }
    }

    Ok(res)
}

pub fn parse_hists<R: Read>(
    data: &mut BufReader<R>,
) -> Result<(Vec<(CountType, Vec<usize>)>, Vec<Vec<u8>>), Error> {
    log::info!("loading coverage histogram from");
    let (comments, raw_table) = parse_tsv(data)?;
    let raw_table = transpose_table(&raw_table);
    if raw_table.len() < 4 && b"panacus" != raw_table[0][0] {
        let msg = format!(
            "error in line {}: table appears not to be generated by panacus",
            comments.len()
        );
        log::error!("{}", &msg);
        return Err(Error::new(ErrorKind::InvalidData, msg));
    }

    let mut res = Vec::new();

    let index = parse_column(&raw_table[0], comments.len())?;
    let mx = index.iter().max().unwrap();
    for col in &raw_table[1..] {
        if b"hist" == &col[0] {
            let count = CountType::from_str(str::from_utf8(col[1]).unwrap()).map_err(|_| {
                let msg = format!(
                    "error in line {}: expected count type declaration, but got '{}'",
                    2 + comments.len(),
                    &str::from_utf8(col[1]).unwrap()
                );
                log::error!("{}", &msg);
                Error::new(ErrorKind::InvalidData, msg)
            })?;
            let mut cov = vec![0; mx + 1];
            for (i, c) in index.iter().zip(parse_column(col, comments.len())?) {
                cov[*i] = c;
            }

            res.push((count, cov));
        }
    }

    if res.is_empty() {
        let msg = "table does not contain hist columns";
        log::error!("{}", msg);
        Err(Error::new(ErrorKind::InvalidData, msg))
    } else {
        Ok((res, comments))
    }
}

#[allow(dead_code)]
pub fn parse_threshold_file<R: Read>(data: &mut BufReader<R>) -> Result<Vec<Threshold>, Error> {
    let mut res = Vec::new();

    let reader = Csv::from_reader(data)
        .delimiter(b'\t')
        .flexible(true)
        .has_header(false);
    for (i, row) in reader.enumerate() {
        let row = row.unwrap();
        let mut row_it = row.bytes_columns();
        if let Some(col) = row_it.next() {
            let threshold_str = str::from_utf8(col).unwrap();
            if let Ok(t) = usize::from_str(threshold_str) {
                res.push(Threshold::Absolute(t));
            } else if let Ok(t) = f64::from_str(threshold_str) {
                res.push(Threshold::Relative(t));
            } else {
                return Err(Error::new(
                    ErrorKind::InvalidData,
                    &format!(
                        "threshold \"{}\" (line {}) is neither an integer nor a float",
                        &threshold_str,
                        i + 1
                    )[..],
                ));
            }
        }
    }

    Ok(res)
}

//#[allow(dead_code)]
//pub fn parse_graph_aux<R: Read>(
//    data: &mut BufReader<R>,
//    index_edges: bool,
//) -> Result<
//    (
//        HashMap<Vec<u8>, ItemId>,
//        Vec<ItemIdSize>,
//        Option<Vec<Vec<u8>>>,
//        Vec<PathSegment>,
//    ),
//    std::io::Error,
//> {
//    // let's start
//    // IMPORTANT: id must be > 0, otherwise counting procedure will produce errors
//    let mut node_id = 1;
//    let mut node2id: HashMap<Vec<u8>, ItemId> = HashMap::default();
//    let mut edges: Option<Vec<Vec<u8>>> = if index_edges { Some(Vec::new()) } else { None };
//    let mut path_segments: Vec<PathSegment> = Vec::new();
//    let mut node_len: Vec<ItemIdSize> = Vec::new();
//    // add empty element to node_len to make it in sync with node_id
//    node_len.push(ItemIdSize::MAX);
//
//    let mut buf = vec![];
//    let mut i = 1;
//    while data.read_until(b'\n', &mut buf).unwrap_or(0) > 0 {
//        // really really make sure that we hit a new line, which is not guaranteed when reading
//        // from a compressed buffer
//        while buf.last().unwrap() != &b'\n' {
//            if data.read_until(b'\n', &mut buf).unwrap_or(0) == 0
//                && buf.last().unwrap_or(&b' ') != &b'\n'
//            {
//                buf.push(b'\n')
//            }
//        }
//        if buf[0] == b'S' {
//            let mut iter = buf[2..].iter();
//            let offset = iter.position(|&x| x == b'\t').ok_or_else(|| {
//                std::io::Error::new(
//                    std::io::ErrorKind::InvalidData,
//                    format!(
//                        "segment in line {} stops prematurely before declaration of identifier: {}",
//                        i,
//                        str::from_utf8(&buf).unwrap()
//                    ),
//                )
//            })?;
//            if node2id
//                .insert(buf[2..offset + 2].to_vec(), ItemId(node_id))
//                .is_some()
//            {
//                return Err(std::io::Error::new(
//                    std::io::ErrorKind::InvalidData,
//                    format!(
//                        "segment with ID {} occurs multiple times in GFA",
//                        str::from_utf8(&buf[2..offset + 2]).unwrap()
//                    ),
//                ));
//            }
//            node_id += 1;
//            let offset = iter
//                .position(|&x| x == b'\t' || x == b'\n' || x == b'\r')
//                .unwrap();
//            node_len.push(offset as ItemIdSize);
//        } else if index_edges && buf[0] == b'L' {
//            edges.as_mut().unwrap().push(buf.to_vec());
//        } else if buf[0] == b'P' {
//            let (path_seg, _) = parse_path_identifier(&buf);
//            path_segments.push(path_seg);
//        } else if buf[0] == b'W' {
//            let (path_seg, _) = parse_walk_identifier(&buf);
//            path_segments.push(path_seg);
//        }
//
//        buf.clear();
//        i += 1;
//    }
//
//    Ok((node2id, node_len, edges, path_segments))
//}

// pub fn parse_cdbg_gfa_paths_walks<R: Read>(
//     data: &mut BufReader<R>,
//     abacus_aux: &AbacusAuxilliary,
//     graph_aux: &GraphAuxilliary,
//     k: usize,
// ) -> ItemTable {
//     let mut item_table = ItemTable::new(graph_aux.path_segments.len());
//     //let mut k_count = 0;
//     //let (mut subset_covered_bps, mut exclude_table, include_map, exclude_map) = abacus_aux.load_optional_subsetting(&graph_aux, &count);
//
//     let mut num_path = 0;
//     let mut buf = vec![];
//     while data.read_until(b'\n', &mut buf).unwrap_or(0) > 0 {
//         if buf[0] == b'P' {
//             let (_path_seg, buf_path_seg) = parse_path_identifier(&buf);
//             let sids = parse_path_seq_to_item_vec(&buf_path_seg, &graph_aux);
//             let mut u_sid = sids[0].0 .0 as usize - 1;
//             let mut u_ori = sids[0].1;
//             for i in 1..sids.len() {
//                 let v_sid = sids[i].0 .0 as usize - 1;
//                 let v_ori = sids[i].1;
//                 let k_plus_one_mer =
//                     graph_aux.get_k_plus_one_mer_edge(u_sid, u_ori, v_sid, v_ori, k);
//                 //println!("{}", bits2kmer(k_plus_one_mer, k+1));
//                 let infix = get_infix(k_plus_one_mer, k);
//                 let infix_rc = revcmp(infix, k - 1);
//                 if infix < infix_rc {
//                     let idx = (infix as usize) % SIZE_T;
//                     item_table.items[idx].push(k_plus_one_mer);
//                     item_table.id_prefsum[idx][num_path + 1] += 1;
//                 } else if infix > infix_rc {
//                     let idx = (infix_rc as usize) % SIZE_T;
//                     item_table.items[idx].push(revcmp(k_plus_one_mer, k + 1));
//                     item_table.id_prefsum[idx][num_path + 1] += 1;
//                 } // else ignore palindrome, since it always breaks the node
//
//                 u_sid = v_sid;
//                 u_ori = v_ori;
//             }
//
//             // compute prefix sum
//             for i in 0..SIZE_T {
//                 item_table.id_prefsum[i][num_path + 1] += item_table.id_prefsum[i][num_path];
//             }
//
//             num_path += 1;
//         }
//         buf.clear();
//     }
//
//     item_table
// }

<<<<<<< HEAD
=======
pub fn parse_gfa_paths_walks<R: Read>(
    data: &mut BufReader<R>,
    abacus_aux: &AbacusAuxilliary,
    graph_aux: &GraphAuxilliary,
    count: &CountType,
) -> (
    ItemTable,
    Option<ActiveTable>,
    Option<IntervalContainer>,
    HashMap<PathSegment, (u32, u32)>,
) {
    log::info!("parsing path + walk sequences");
    let mut item_table = ItemTable::new(graph_aux.path_segments.len());
    let (mut subset_covered_bps, mut exclude_table, include_map, exclude_map) =
        abacus_aux.load_optional_subsetting(graph_aux, count);

    let mut num_path = 0;
    let complete: Vec<(usize, usize)> = vec![(0, usize::MAX)];
    let mut paths_len: HashMap<PathSegment, (u32, u32)> = HashMap::new();

    let mut buf = vec![];
    while data.read_until(b'\n', &mut buf).unwrap_or(0) > 0 {
        if buf[0] == b'P' || buf[0] == b'W' {
            let (path_seg, buf_path_seg) = match buf[0] {
                b'P' => parse_path_identifier(&buf),
                b'W' => parse_walk_identifier(&buf),
                _ => unreachable!(),
            };

            log::debug!("processing path {}", &path_seg);

            let include_coords = if abacus_aux.include_coords.is_none() {
                &complete[..]
            } else {
                match include_map.get(&path_seg.id()) {
                    None => &[],
                    Some(coords) => {
                        log::debug!(
                            "found include coords in interval {}..{} for path segment {}",
                            &coords.first().unwrap().0,
                            &coords.last().unwrap().1,
                            &path_seg.id()
                        );
                        &coords[..]
                    }
                }
            };
            let exclude_coords = if abacus_aux.exclude_coords.is_none() {
                &[]
            } else {
                match exclude_map.get(&path_seg.id()) {
                    None => &[],
                    Some(coords) => {
                        log::debug!(
                            "found exclude coords in interval {}..{} for path segment {}",
                            &coords.first().unwrap().0,
                            &coords.last().unwrap().1,
                            &path_seg.id()
                        );
                        &coords[..]
                    }
                }
            };

            let (start, end) = path_seg.coords().unwrap_or((0, usize::MAX));

            // do not process the path sequence if path is neither part of subset nor exclude
            if abacus_aux.include_coords.is_some()
                && !intersects(include_coords, &(start, end))
                && !intersects(exclude_coords, &(start, end))
            {
                log::debug!("path {} does not intersect with subset coordinates in interval {}..{} nor with exclude coordinates {}..{}  and therefore is skipped from processing",
                    &path_seg, &include_coords.first().unwrap_or(&(0,0)).0, &include_coords.last().unwrap_or(&(0,0)).1, &exclude_coords.first().unwrap_or(&(0,0)).0, &exclude_coords.last().unwrap_or(&(0,0)).1);

                // update prefix sum
                for i in 0..SIZE_T {
                    item_table.id_prefsum[i][num_path + 1] += item_table.id_prefsum[i][num_path];
                }

                num_path += 1;
                buf.clear();
                continue;
            }

            if count != &CountType::Edge
                && (abacus_aux.include_coords.is_none()
                    || is_contained(include_coords, &(start, end)))
                && (abacus_aux.exclude_coords.is_none()
                    || is_contained(exclude_coords, &(start, end)))
            {
                log::debug!("path {} is fully contained within subset coordinates {:?} and is eligible for full parallel processing", path_seg, include_coords);
                let ex = if exclude_coords.is_empty() {
                    None
                } else {
                    exclude_table.as_mut()
                };

                let (num_added_nodes, bp_len) = match buf[0] {
                    b'P' => parse_path_seq_update_tables(
                        buf_path_seg,
                        graph_aux,
                        &mut item_table,
                        ex,
                        num_path,
                    ),
                    b'W' => parse_walk_seq_update_tables(
                        buf_path_seg,
                        graph_aux,
                        &mut item_table,
                        ex,
                        num_path,
                    ),
                    _ => unreachable!(),
                };
                paths_len.insert(path_seg, (num_added_nodes, bp_len));
            } else {
                let sids = match buf[0] {
                    b'P' => parse_path_seq_to_item_vec(buf_path_seg, graph_aux),
                    b'W' => parse_walk_seq_to_item_vec(buf_path_seg, graph_aux),
                    _ => unreachable!(),
                };

                match count {
                    CountType::Node | CountType::Bp => {
                        let (node_len, bp_len) = update_tables(
                            &mut item_table,
                            &mut subset_covered_bps.as_mut(),
                            &mut exclude_table.as_mut(),
                            num_path,
                            graph_aux,
                            sids,
                            include_coords,
                            exclude_coords,
                            start,
                        );
                        paths_len.insert(path_seg, (node_len as u32, bp_len as u32));
                    }
                    CountType::Edge => update_tables_edgecount(
                        &mut item_table,
                        &mut exclude_table.as_mut(),
                        num_path,
                        graph_aux,
                        sids,
                        include_coords,
                        exclude_coords,
                        start,
                    ),
                    CountType::All => unreachable!("inadmissable count type"),
                };
            }
            num_path += 1;
        }
        buf.clear();
    }
    (item_table, exclude_table, subset_covered_bps, paths_len)
}

fn update_tables(
    item_table: &mut ItemTable,
    subset_covered_bps: &mut Option<&mut IntervalContainer>,
    exclude_table: &mut Option<&mut ActiveTable>,
    num_path: usize,
    graph_aux: &GraphAuxilliary,
    path: Vec<(ItemId, Orientation)>,
    include_coords: &[(usize, usize)],
    exclude_coords: &[(usize, usize)],
    offset: usize,
) -> (usize, usize) {
    let mut i = 0;
    let mut j = 0;
    let mut p = offset;

    let mut included = 0;
    let mut included_bp = 0;
    let mut excluded = 0;

    log::debug!(
        "checking inclusion/exclusion criteria on {} nodes..",
        path.len()
    );
    if path.len() == 0 {
        return (included, included_bp);
    }

    for (sid, o) in &path {
        let l = graph_aux.node_len(&sid) as usize;

        // this implementation of include coords for bps is *not exact* as illustrated by the
        // following scenario:
        //
        //   subset intervals:           ____________________________
        //                ______________|_____________________________
        //               |
        //      ___________________________________________     ____
        //  ---|                some node                  |---|
        //      -------------------------------------------     ----
        //
        //
        //   what the following code does:
        //                ___________________________________________
        //               |
        //               |             coverage count
        //      ___________________________________________     ____
        //  ---|                some node                  |---|
        //      -------------------------------------------     ----
        //
        //
        // node count handling: node is only counted if *completely* covered by subset
        //
        //
        // update current pointer in include_coords list

        // end is not inclusive, so if end <= p (=offset) then advance to the next interval
        let mut stop_here = false;
        while i < include_coords.len() && include_coords[i].0 < p + l && !stop_here {
            if include_coords[i].1 > p {
                let mut a = if include_coords[i].0 > p {
                    include_coords[i].0 - p
                } else {
                    0
                };
                let mut b = if include_coords[i].1 < p + l {
                    // advance to the next interval
                    i += 1;
                    include_coords[i - 1].1 - p
                } else {
                    stop_here = true;
                    l
                };

                // reverse coverage interval in case of backward orientation
                if o == &Orientation::Backward {
                    (a, b) = (l - b, l - a);
                }

                let idx = (sid.0 as usize) % SIZE_T;
                item_table.items[idx].push(sid.0);
                item_table.id_prefsum[idx][num_path + 1] += 1;
                if let Some(int) = subset_covered_bps.as_mut() {
                    // if fully covered, we do not need to store anything in the map
                    if b - a == l {
                        if int.contains(sid) {
                            int.remove(sid);
                        }
                    } else {
                        int.add(*sid, a, b);
                    }
                }
                included += 1;
                included_bp += b - a;
            } else {
                // advance to the next interval
                i += 1;
            }
        }

        let mut stop_here = false;
        while j < exclude_coords.len() && exclude_coords[j].0 < p + l && !stop_here {
            if exclude_coords[j].1 > p {
                let mut a = if exclude_coords[j].0 > p {
                    exclude_coords[j].0 - p
                } else {
                    0
                };
                let mut b = if exclude_coords[j].1 < p + l {
                    // advance to the next interval for the next iteration
                    j += 1;
                    exclude_coords[j - 1].1 - p
                } else {
                    stop_here = true;
                    l
                };

                // reverse coverage interval in case of backward orientation
                if o == &Orientation::Backward {
                    (a, b) = (l - b, l - a);
                }

                if let Some(map) = exclude_table {
                    if map.with_annotation() {
                        map.activate_n_annotate(*sid, l, a, b)
                            .expect("this error should never occur");
                    } else {
                        map.activate(&sid);
                    }
                    excluded += 1;
                }
            } else {
                j += 1;
            }
        }

        if i >= include_coords.len() && j >= exclude_coords.len() {
            // terminate parse if all "include" and "exclude" coords are processed
            break;
        }
        p += l;
    }

    log::debug!(
        "found {} included nodes ({} included bps) and {} excluded nodes, and discarded the rest",
        included,
        included_bp,
        excluded,
    );

    // Compute prefix sum
    for i in 0..SIZE_T {
        item_table.id_prefsum[i][num_path + 1] += item_table.id_prefsum[i][num_path];
    }
    log::debug!("..done");
    (included, included_bp)
}

fn update_tables_edgecount(
    item_table: &mut ItemTable,
    exclude_table: &mut Option<&mut ActiveTable>,
    num_path: usize,
    graph_aux: &GraphAuxilliary,
    path: Vec<(ItemId, Orientation)>,
    include_coords: &[(usize, usize)],
    exclude_coords: &[(usize, usize)],
    offset: usize,
) {
    let mut i = 0;
    let mut j = 0;
    let mut p = offset;

    // edges are positioned between nodes, offset by the first node
    if !path.is_empty() {
        p += graph_aux.node_len(&path[0].0) as usize;
    }

    log::debug!("checking inclusion/exclusion criteria on {} nodes, inserting successful candidates to corresponding data structures..", path.len());

    for ((sid1, o1), (sid2, o2)) in path.into_iter().tuple_windows() {
        // update current pointer in include_coords list
        while i < include_coords.len() && include_coords[i].1 <= p {
            i += 1;
        }

        // update current pointer in exclude_coords list
        while j < exclude_coords.len() && exclude_coords[j].1 <= p {
            j += 1;
        }

        let l = graph_aux.node_len(&sid2) as usize;

        let e = Edge::canonical(sid1, o1, sid2, o2);
        let eid = graph_aux
            .edge2id
            .as_ref()
            .expect("update_tables_edgecount requires edge2id map in GraphAuxilliary")
            .get(&e)
            .unwrap_or_else(|| {
                panic!(
                    "unknown edge {}. Is flipped edge known? {}",
                    &e,
                    if graph_aux.edge2id.as_ref().unwrap().contains_key(&e.flip()) {
                        "Yes"
                    } else {
                        "No"
                    }
                )
            });
        // check if the current position fits within active segment
        if i < include_coords.len() && include_coords[i].0 < p + l {
            let idx = (eid.0 as usize) % SIZE_T;
            item_table.items[idx].push(eid.0);
            item_table.id_prefsum[idx][num_path + 1] += 1;
        }
        if exclude_table.is_some() && j < exclude_coords.len() && exclude_coords[j].0 < p + l {
            exclude_table.as_mut().unwrap().activate(eid);
        } else if i >= include_coords.len() && j >= exclude_coords.len() {
            // terminate parse if all "include" and "exclude" coords are processed
            break;
        }
        p += l;
    }
    // Compute prefix sum
    for i in 0..SIZE_T {
        item_table.id_prefsum[i][num_path + 1] += item_table.id_prefsum[i][num_path];
    }
    log::debug!("..done");
}

>>>>>>> 21e78a27
pub fn write_table<W: Write>(
    headers: &Vec<Vec<String>>,
    columns: &Vec<Vec<f64>>,
    out: &mut BufWriter<W>,
) -> Result<(), Error> {
    let n = headers.first().unwrap_or(&Vec::new()).len();

    for i in 0..n {
        for j in 0..headers.len() {
            if j > 0 {
                write!(out, "\t")?;
            }
            write!(out, "{:0}", headers[j][i])?;
        }
        writeln!(out)?;
    }
    let n = columns.first().unwrap_or(&Vec::new()).len();
    for i in 0..n {
        write!(out, "{}", i)?;
        for j in 0..columns.len() {
            write!(out, "\t{:0}", columns[j][i].floor())?;
        }
        writeln!(out)?;
    }

    Ok(())
}

pub fn write_ordered_table<W: Write>(
    headers: &Vec<Vec<String>>,
    columns: &Vec<Vec<f64>>,
    index: &Vec<String>,
    out: &mut BufWriter<W>,
) -> Result<(), std::io::Error> {
    let n = headers.first().unwrap_or(&Vec::new()).len();

    for i in 0..n {
        for j in 0..headers.len() {
            if j > 0 {
                write!(out, "\t")?;
            }
            write!(out, "{:0}", headers[j][i])?;
        }
        writeln!(out)?;
    }
    let n = columns.first().unwrap_or(&Vec::new()).len();
    for i in 1..n {
        write!(out, "{}", index[i - 1])?;
        for column in columns {
            write!(out, "\t{:0}", column[i].floor())?;
        }
        writeln!(out)?;
    }

    Ok(())
}

<<<<<<< HEAD
// pub fn write_hist_table<W: Write>(hists: &[Hist], out: &mut BufWriter<W>) -> Result<(), Error> {
//     log::info!("reporting hist table");
//     writeln!(
//         out,
//         "# {}",
//         std::env::args().collect::<Vec<String>>().join(" ")
//     )?;
//
//     let mut header_cols = vec![vec![
//         "panacus".to_string(),
//         "count".to_string(),
//         String::new(),
//         String::new(),
//     ]];
//     let mut output_columns = Vec::new();
//     for h in hists.iter() {
//         output_columns.push(h.coverage.iter().map(|x| *x as f64).collect());
//         header_cols.push(vec![
//             "hist".to_string(),
//             h.count.to_string(),
//             String::new(),
//             String::new(),
//         ])
//     }
//     write_table(&header_cols, &output_columns, out)
// }
=======
pub fn write_hist_table<W: Write>(hists: &[Hist], out: &mut BufWriter<W>) -> Result<(), Error> {
    log::info!("reporting hist table");
    write_metadata_comments(out)?;

    let mut header_cols = vec![vec![
        "panacus".to_string(),
        "count".to_string(),
        String::new(),
        String::new(),
    ]];
    let mut output_columns = Vec::new();
    for h in hists.iter() {
        output_columns.push(h.coverage.iter().map(|x| *x as f64).collect());
        header_cols.push(vec![
            "hist".to_string(),
            h.count.to_string(),
            String::new(),
            String::new(),
        ])
    }
    write_table(&header_cols, &output_columns, out)
}

pub fn write_histgrowth_table<W: Write>(
    hists: &[Hist],
    growths: &Vec<(CountType, Vec<Vec<f64>>)>,
    hist_aux: &HistAuxilliary,
    out: &mut BufWriter<W>,
) -> Result<(), Error> {
    write_metadata_comments(out)?;

    let mut header_cols = vec![vec![
        "panacus".to_string(),
        "count".to_string(),
        "coverage".to_string(),
        "quorum".to_string(),
    ]];
    let mut output_columns: Vec<Vec<f64>> = Vec::new();

    for h in hists.iter() {
        output_columns.push(h.coverage.iter().map(|x| *x as f64).collect());
        header_cols.push(vec![
            "hist".to_string(),
            h.count.to_string(),
            String::new(),
            String::new(),
        ])
    }

    for (count, g) in growths {
        output_columns.extend(g.clone());
        let m = hist_aux.coverage.len();
        header_cols.extend(
            std::iter::repeat("growth")
                .take(m)
                .zip(std::iter::repeat(count).take(m))
                .zip(hist_aux.coverage.iter())
                .zip(&hist_aux.quorum)
                .map(|(((p, t), c), q)| {
                    vec![p.to_string(), t.to_string(), c.get_string(), q.get_string()]
                }),
        );
    }
    write_table(&header_cols, &output_columns, out)
}

fn write_metadata_comments<W: Write>(out: &mut BufWriter<W>) -> Result<(), Error> {
    writeln!(
        out,
        "# {}",
        std::env::args().collect::<Vec<String>>().join(" ")
    )?;
    let version = option_env!("GIT_HASH").unwrap_or(env!("CARGO_PKG_VERSION"));
    writeln!(out, "# version {}", version)
}

pub fn write_info<W: Write>(info: Info, out: &mut BufWriter<W>) -> Result<(), Error> {
    log::info!("reporting graph info table");
    write_metadata_comments(out)?;
    writeln!(out, "{}", info)
}
>>>>>>> 21e78a27

pub fn write_ordered_histgrowth_table<W: Write>(
    abacus_group: &AbacusByGroup,
    hist_aux: &HistAuxilliary,
    node_lens: &Vec<u32>,
    out: &mut BufWriter<W>,
) -> Result<(), Error> {
    log::info!("reporting ordered-growth table");
    write_metadata_comments(out)?;

    let mut output_columns: Vec<Vec<f64>> = hist_aux
        .coverage
        .par_iter()
        .zip(&hist_aux.quorum)
        .map(|(c, q)| {
            log::info!(
                "calculating ordered growth for coverage >= {} and quorum >= {}",
                &c,
                &q
            );
            abacus_group.calc_growth(c, q, node_lens)
        })
        .collect();

    // insert empty row for 0 element
    for c in &mut output_columns {
        c.insert(0, f64::NAN);
    }
    let m = hist_aux.coverage.len();
    let mut header_cols = vec![vec![
        "panacus".to_string(),
        "count".to_string(),
        "coverage".to_string(),
        "quorum".to_string(),
    ]];
    header_cols.extend(
        std::iter::repeat("ordered-growth")
            .take(m)
            .zip(std::iter::repeat(abacus_group.count).take(m))
            .zip(hist_aux.coverage.iter())
            .zip(&hist_aux.quorum)
            .map(|(((p, t), c), q)| {
                vec![p.to_string(), t.to_string(), c.get_string(), q.get_string()]
            })
            .collect::<Vec<Vec<String>>>(),
    );
    write_ordered_table(&header_cols, &output_columns, &abacus_group.groups, out)
}

#[cfg(test)]
mod tests {
<<<<<<< HEAD
    //use super::*;
    //use std::collections::HashMap;
    //use std::io::Cursor;
    //use std::str::from_utf8;

    //fn mock_graph_auxilliary() -> GraphAuxilliary {
    //    GraphAuxilliary {
    //        node2id: {
    //            let mut node2id = HashMap::new();
    //            node2id.insert(b"node1".to_vec(), ItemId(1));
    //            node2id.insert(b"node2".to_vec(), ItemId(2));
    //            node2id.insert(b"node3".to_vec(), ItemId(3));
    //            node2id
    //        },
    //        node_lens: Vec::new(),
    //        edge2id: None,
    //        path_segments: Vec::new(),
    //        node_count: 3,
    //        edge_count: 0,
    //        degree: Some(Vec::new()),
    //        //extremities: Some(Vec::new())
    //    }
    //}
    //
    //// Test parse_walk_identifier function
=======
    use super::*;
    use std::collections::HashMap;
    use std::io::Cursor;
    use std::str::from_utf8;

    fn mock_graph_auxilliary() -> GraphAuxilliary {
        GraphAuxilliary {
            node2id: {
                let mut node2id = HashMap::new();
                node2id.insert(b"node1".to_vec(), ItemId(1));
                node2id.insert(b"node2".to_vec(), ItemId(2));
                node2id.insert(b"node3".to_vec(), ItemId(3));
                node2id
            },
            node_lens: Vec::new(),
            edge2id: None,
            path_segments: Vec::new(),
            node_count: 3,
            edge_count: 0,
            degree: Some(Vec::new()),
            //extremities: Some(Vec::new())
        }
    }

    // Test parse_walk_identifier function
    #[test]
    fn test_parse_walk_identifier() {
        let data = b"W\tG01\t0\tU00096.3\t3\t4641652\t>3>4>5>7>8>";
        let (path_segment, data) = parse_walk_identifier(data);
        dbg!(&path_segment);

        assert_eq!(path_segment.sample, "G01".to_string());
        assert_eq!(path_segment.haplotype, Some("0".to_string()));
        assert_eq!(path_segment.seqid, Some("U00096.3".to_string()));
        assert_eq!(path_segment.start, Some(3));
        assert_eq!(path_segment.end, Some(4641652));
        assert_eq!(from_utf8(data).unwrap(), ">3>4>5>7>8>");
    }

    #[test]
    #[should_panic(expected = "unwrap")]
    fn test_parse_walk_identifier_invalid_utf8() {
        let data = b"W\tG01\t0\tU00096.3\t3\t>3>4>5>7>8>";
        parse_walk_identifier(data);
    }

    // Test parse_path_identifier function
    #[test]
    fn test_parse_path_identifier() {
        let data = b"P\tGCF_000005845.2_ASM584v2_genomic.fna#0#contig1\t1+,2+,3+,4+\t*";
        let (path_segment, rest) = parse_path_identifier(data);

        assert_eq!(
            path_segment.to_string(),
            "GCF_000005845.2_ASM584v2_genomic.fna#0#contig1"
        );
        assert_eq!(from_utf8(rest).unwrap(), "1+,2+,3+,4+\t*");
    }

    //// Test parse_walk_seq_to_item_vec function
>>>>>>> 21e78a27
    //#[test]
    //fn test_parse_walk_identifier() {
    //    let data = b"W\tG01\t0\tU00096.3\t3\t4641652\t>3>4>5>7>8>";
    //    let (path_segment, data) = parse_walk_identifier(data);
    //    dbg!(&path_segment);
    //
    //    assert_eq!(path_segment.sample, "G01".to_string());
    //    assert_eq!(path_segment.haplotype, Some("0".to_string()));
    //    assert_eq!(path_segment.seqid, Some("U00096.3".to_string()));
    //    assert_eq!(path_segment.start, Some(3));
    //    assert_eq!(path_segment.end, Some(4641652));
    //    assert_eq!(from_utf8(data).unwrap(), ">3>4>5>7>8>");
    //}
    //
    //#[test]
    //#[should_panic(expected = "unwrap")]
    //fn test_parse_walk_identifier_invalid_utf8() {
    //    let data = b"W\tG01\t0\tU00096.3\t3\t>3>4>5>7>8>";
    //    parse_walk_identifier(data);
    //}
    //
    //// Test parse_path_identifier function
    //#[test]
    //fn test_parse_path_identifier() {
    //    let data = b"P\tGCF_000005845.2_ASM584v2_genomic.fna#0#contig1\t1+,2+,3+,4+\t*";
    //    let (path_segment, rest) = parse_path_identifier(data);
    //
    //    assert_eq!(
    //        path_segment.to_string(),
    //        "GCF_000005845.2_ASM584v2_genomic.fna#0#contig1"
    //    );
    //    assert_eq!(from_utf8(rest).unwrap(), "1+,2+,3+,4+\t*");
    //}
    //
    ////// Test parse_walk_seq_to_item_vec function
    ////#[test]
    ////fn test_parse_walk_seq_to_item_vec() {
    ////    let data = b">node1<node2\t";
    ////    let graph_aux = MockGraphAuxilliary::new();
    //
    ////    let result = parse_walk_seq_to_item_vec(data, &graph_aux);
    ////    assert_eq!(result.len(), 2);
    ////    assert_eq!(result[0], (1, Orientation::Forward));
    ////    assert_eq!(result[1], (2, Orientation::Backward));
    ////}
    //
    //// Test parse_path_seq_to_item_vec function
    //#[test]
    //fn test_parse_path_seq_to_item_vec() {
    //    let data = b"node1+,node2-\t*";
    //    let graph_aux = mock_graph_auxilliary();
    //
    //    let result = parse_path_seq_to_item_vec(data, &graph_aux);
    //    assert_eq!(result.len(), 2);
    //    assert_eq!(result[0], (ItemId(1), Orientation::Forward));
    //    assert_eq!(result[1], (ItemId(2), Orientation::Backward));
    //}
    //
    ////#[test]
    ////fn test_parse_cdbg_gfa_paths_walks() {
    ////    let data = b"P\tpath1\tnode1+,node2-\n";
    ////    let mut reader = BufReader::new(&data[..]);
    ////    let graph_aux = mock_graph_auxilliary();
    //
    ////    let result = parse_cdbg_gfa_paths_walks(&mut reader, &graph_aux, 3);
    ////    dbg!(&result);
    //
    ////    assert_eq!(result.items.len(), SIZE_T);
    ////}
    //
    //// Test update_tables
    ////#[test]
    ////fn test_update_tables() {
    ////    let mut item_table = ItemTable::new(10);
    ////    let graph_aux = mock_graph_auxilliary();
    ////    let path = vec![(1, Orientation::Forward), (2, Orientation::Backward)];
    ////    let include_coords = &[];
    ////    let exclude_coords = &[];
    ////    let offset = 0;
    //
    ////    update_tables(
    ////        &mut item_table,
    ////        &mut None,
    ////        &mut None,
    ////        0,
    ////        &graph_aux,
    ////        path,
    ////        include_coords,
    ////        exclude_coords,
    ////        offset,
    ////    );
    //
    ////    dbg!(&item_table);
    ////    assert!(item_table.items[1].contains(&1));
    ////    assert!(item_table.items[2].contains(&2));
    ////}
    //
    //// parse_bed_to_path_segments testing
    //#[test]
    //fn test_parse_bed_with_1_column() {
    //    let bed_data = b"chr1\nchr2";
    //    let mut reader = BufReader::new(Cursor::new(bed_data));
    //    let result = parse_bed_to_path_segments(&mut reader, true);
    //    assert_eq!(
    //        result,
    //        vec![PathSegment::from_str("chr1"), PathSegment::from_str("chr2"),]
    //    );
    //}
<<<<<<< HEAD
    //
    //#[test]
    //#[should_panic(
    //    expected = "error in line 1: row must have either 1, 3, or 12 columns, but has 2"
    //)]
    //fn test_parse_bed_with_2_columns() {
    //    let bed_data = b"chr1\t1000\n";
    //    let mut reader = BufReader::new(Cursor::new(bed_data));
    //    parse_bed_to_path_segments(&mut reader, false);
    //}
    //
    //#[test]
    //#[should_panic(expected = "error line 1: `100.5` is not an usize")]
    //fn test_parse_bed_with_2_columns_no_usize() {
    //    let bed_data = b"chr1\t100.5\tACGT\n";
    //    let mut reader = BufReader::new(Cursor::new(bed_data));
    //    parse_bed_to_path_segments(&mut reader, false);
    //}
    //
    //#[test]
    //fn test_parse_bed_with_3_columns() {
    //    let bed_data = b"chr1\t1000\t2000\nchr2\t1500\t2500";
    //    let mut reader = BufReader::new(Cursor::new(bed_data));
    //    let result = parse_bed_to_path_segments(&mut reader, false);
    //    assert_eq!(
    //        result,
    //        vec![
    //            {
    //                let mut tmp = PathSegment::from_str("chr1");
    //                tmp.start = Some(1000);
    //                tmp.end = Some(2000);
    //                tmp
    //            },
    //            {
    //                let mut tmp = PathSegment::from_str("chr2");
    //                tmp.start = Some(1500);
    //                tmp.end = Some(2500);
    //                tmp
    //            }
    //        ]
    //    );
    //}
    //
    //#[test]
    //fn test_parse_bed_with_12_columns_no_block() {
    //    let bed_data = b"chr1\t1000\t2000\tname\t0\t+\t1000\t2000\t0\t2\t100,100\t0,900\n";
    //    let mut reader = BufReader::new(Cursor::new(bed_data));
    //    let result = parse_bed_to_path_segments(&mut reader, false);
    //    assert_eq!(
    //        result,
    //        vec![{
    //            let mut tmp = PathSegment::from_str("chr1");
    //            tmp.start = Some(1000);
    //            tmp.end = Some(2000);
    //            tmp
    //        }]
    //    );
    //}
    //
    //#[test]
    //fn test_parse_bed_with_12_columns_with_block() {
    //    let bed_data = b"chr1\t1000\t2000\tname\t0\t+\t1000\t2000\t0\t2\t100,100\t0,900\n";
    //    let mut reader = BufReader::new(Cursor::new(bed_data));
    //    let result = parse_bed_to_path_segments(&mut reader, true);
    //    assert_eq!(
    //        result,
    //        vec![
    //            {
    //                let mut tmp = PathSegment::from_str("chr1");
    //                tmp.start = Some(1000);
    //                tmp.end = Some(1100);
    //                tmp
    //            },
    //            {
    //                let mut tmp = PathSegment::from_str("chr1");
    //                tmp.start = Some(1900);
    //                tmp.end = Some(2000);
    //                tmp
    //            }
    //        ]
    //    );
    //}
    //
    //#[test]
    //fn test_parse_bed_with_header() {
    //    let bed_data = b"browser position chr1:1-1000\nbrowser position chr7:127471196-127495720\nbrowser hide all\ntrack name='ItemRGBDemo' description='Item RGB demonstration' visibility=2 itemRgb='On'\nchr1\t1000\t2000\nchr2\t1500\t2500\n";
    //    let mut reader = BufReader::new(Cursor::new(bed_data));
    //    let result = parse_bed_to_path_segments(&mut reader, false);
    //    assert_eq!(
    //        result,
    //        vec![
    //            {
    //                let mut tmp = PathSegment::from_str("chr1");
    //                tmp.start = Some(1000);
    //                tmp.end = Some(2000);
    //                tmp
    //            },
    //            {
    //                let mut tmp = PathSegment::from_str("chr2");
    //                tmp.start = Some(1500);
    //                tmp.end = Some(2500);
    //                tmp
    //            }
    //        ]
    //    );
    //}
    //
    //#[test]
    //fn test_parse_groups_with_valid_input() {
    //    //let (graph_aux, _, _) = setup_test_data();
    //    let file_name = "test/test_groups.txt";
    //    let test_path_segments = vec![
    //        PathSegment::from_str("a#0"),
    //        PathSegment::from_str("b#0"),
    //        PathSegment::from_str("c#0"),
    //        PathSegment::from_str("c#1"),
    //        PathSegment::from_str("d#0"),
    //    ];
    //    let test_groups = vec!["G1", "G1", "G2", "G2", "G2"];
    //
    //    let mut data = BufReader::new(std::fs::File::open(file_name).unwrap());
    //    let result = parse_groups(&mut data);
    //    assert!(result.is_ok(), "Expected successful group loading");
    //    let path_segments_group = result.unwrap();
    //    assert!(
    //        path_segments_group.len() > 0,
    //        "Expected non-empty group assignments"
    //    );
    //    assert_eq!(path_segments_group.len(), 5); // number of paths == groups
    //    for (i, (path_seg, group)) in path_segments_group.into_iter().enumerate() {
    //        assert_eq!(path_seg, test_path_segments[i]);
    //        assert_eq!(group, test_groups[i]);
    //    }
    //}
=======

    // parse_bed_to_path_segments testing
    #[test]
    fn test_parse_bed_with_1_column() {
        let bed_data = b"chr1\nchr2";
        let mut reader = BufReader::new(Cursor::new(bed_data));
        let result = parse_bed_to_path_segments(&mut reader, true);
        assert_eq!(
            result,
            vec![PathSegment::from_str("chr1"), PathSegment::from_str("chr2"),]
        );
    }

    #[test]
    #[should_panic(
        expected = "error in line 1: row must have either 1, 3, or 12 columns, but has 2"
    )]
    fn test_parse_bed_with_2_columns() {
        let bed_data = b"chr1\t1000\n";
        let mut reader = BufReader::new(Cursor::new(bed_data));
        parse_bed_to_path_segments(&mut reader, false);
    }

    #[test]
    #[should_panic(expected = "error line 1: `100.5` is not an usize")]
    fn test_parse_bed_with_2_columns_no_usize() {
        let bed_data = b"chr1\t100.5\tACGT\n";
        let mut reader = BufReader::new(Cursor::new(bed_data));
        parse_bed_to_path_segments(&mut reader, false);
    }

    #[test]
    fn test_parse_bed_with_3_columns() {
        let bed_data = b"chr1\t1000\t2000\nchr2\t1500\t2500";
        let mut reader = BufReader::new(Cursor::new(bed_data));
        let result = parse_bed_to_path_segments(&mut reader, false);
        assert_eq!(
            result,
            vec![
                {
                    let mut tmp = PathSegment::from_str("chr1");
                    tmp.start = Some(1000);
                    tmp.end = Some(2000);
                    tmp
                },
                {
                    let mut tmp = PathSegment::from_str("chr2");
                    tmp.start = Some(1500);
                    tmp.end = Some(2500);
                    tmp
                }
            ]
        );
    }

    #[test]
    fn test_parse_bed_with_12_columns_no_block() {
        let bed_data = b"chr1\t1000\t2000\tname\t0\t+\t1000\t2000\t0\t2\t100,100\t0,900\n";
        let mut reader = BufReader::new(Cursor::new(bed_data));
        let result = parse_bed_to_path_segments(&mut reader, false);
        assert_eq!(
            result,
            vec![{
                let mut tmp = PathSegment::from_str("chr1");
                tmp.start = Some(1000);
                tmp.end = Some(2000);
                tmp
            }]
        );
    }

    #[test]
    fn test_parse_bed_with_12_columns_with_block() {
        let bed_data = b"chr1\t1000\t2000\tname\t0\t+\t1000\t2000\t0\t2\t100,100\t0,900\n";
        let mut reader = BufReader::new(Cursor::new(bed_data));
        let result = parse_bed_to_path_segments(&mut reader, true);
        assert_eq!(
            result,
            vec![
                {
                    let mut tmp = PathSegment::from_str("chr1");
                    tmp.start = Some(1000);
                    tmp.end = Some(1100);
                    tmp
                },
                {
                    let mut tmp = PathSegment::from_str("chr1");
                    tmp.start = Some(1900);
                    tmp.end = Some(2000);
                    tmp
                }
            ]
        );
    }

    #[test]
    fn test_parse_bed_with_header() {
        let bed_data = b"browser position chr1:1-1000\nbrowser position chr7:127471196-127495720\nbrowser hide all\ntrack name='ItemRGBDemo' description='Item RGB demonstration' visibility=2 itemRgb='On'\nchr1\t1000\t2000\nchr2\t1500\t2500\n";
        let mut reader = BufReader::new(Cursor::new(bed_data));
        let result = parse_bed_to_path_segments(&mut reader, false);
        assert_eq!(
            result,
            vec![
                {
                    let mut tmp = PathSegment::from_str("chr1");
                    tmp.start = Some(1000);
                    tmp.end = Some(2000);
                    tmp
                },
                {
                    let mut tmp = PathSegment::from_str("chr2");
                    tmp.start = Some(1500);
                    tmp.end = Some(2500);
                    tmp
                }
            ]
        );
    }

    #[test]
    fn test_parse_groups_with_valid_input() {
        //let (graph_aux, _, _) = setup_test_data();
        let file_name = "test/test_groups.txt";
        let test_path_segments = vec![
            PathSegment::from_str("a#0"),
            PathSegment::from_str("b#0"),
            PathSegment::from_str("c#0"),
            PathSegment::from_str("c#1"),
            PathSegment::from_str("d#0"),
        ];
        let test_groups = vec!["G1", "G1", "G2", "G2", "G2"];

        let mut data = BufReader::new(std::fs::File::open(file_name).unwrap());
        let result = parse_groups(&mut data);
        assert!(result.is_ok(), "Expected successful group loading");
        let path_segments_group = result.unwrap();
        assert!(
            path_segments_group.len() > 0,
            "Expected non-empty group assignments"
        );
        assert_eq!(path_segments_group.len(), 5); // number of paths == groups
        for (i, (path_seg, group)) in path_segments_group.into_iter().enumerate() {
            assert_eq!(path_seg, test_path_segments[i]);
            assert_eq!(group, test_groups[i]);
        }
    }
>>>>>>> 21e78a27
}<|MERGE_RESOLUTION|>--- conflicted
+++ resolved
@@ -58,11 +58,7 @@
 
         if path_name.starts_with("browser ")
             || path_name.starts_with("track ")
-<<<<<<< HEAD
             || path_name.starts_with('#')
-=======
-            || path_name.starts_with("#")
->>>>>>> 21e78a27
         {
             continue;
         }
@@ -70,14 +66,6 @@
         if fields.len() == 1 {
             segments.push(PathSegment::from_str(path_name));
         } else if fields.len() >= 3 {
-<<<<<<< HEAD
-            let start = usize::from_str(fields[1]).unwrap_or_else(|_| {
-                panic!("error line {}: `{}` is not an usize", i + 1, fields[1])
-            });
-            let end = usize::from_str(fields[2]).unwrap_or_else(|_| {
-                panic!("error line {}: `{}` is not an usize", i + 1, fields[2])
-            });
-=======
             let start = usize::from_str(fields[1]).expect(&format!(
                 "error line {}: `{}` is not an usize",
                 i + 1,
@@ -88,7 +76,6 @@
                 i + 1,
                 fields[2]
             ));
->>>>>>> 21e78a27
 
             if use_block_info && fields.len() == 12 {
                 let block_count = fields[9].parse::<usize>().unwrap_or(0);
@@ -144,11 +131,7 @@
             }
         }
         let line = String::from_utf8(buf.clone())
-<<<<<<< HEAD
-            .unwrap_or_else(|_| panic!("error in line {}: some character is not UTF-8", i));
-=======
             .expect(&format!("error in line {}: some character is not UTF-8", i));
->>>>>>> 21e78a27
         let columns: Vec<&str> = line.split('\t').collect();
 
         if columns.len() != 2 {
@@ -473,395 +456,6 @@
 //     item_table
 // }
 
-<<<<<<< HEAD
-=======
-pub fn parse_gfa_paths_walks<R: Read>(
-    data: &mut BufReader<R>,
-    abacus_aux: &AbacusAuxilliary,
-    graph_aux: &GraphAuxilliary,
-    count: &CountType,
-) -> (
-    ItemTable,
-    Option<ActiveTable>,
-    Option<IntervalContainer>,
-    HashMap<PathSegment, (u32, u32)>,
-) {
-    log::info!("parsing path + walk sequences");
-    let mut item_table = ItemTable::new(graph_aux.path_segments.len());
-    let (mut subset_covered_bps, mut exclude_table, include_map, exclude_map) =
-        abacus_aux.load_optional_subsetting(graph_aux, count);
-
-    let mut num_path = 0;
-    let complete: Vec<(usize, usize)> = vec![(0, usize::MAX)];
-    let mut paths_len: HashMap<PathSegment, (u32, u32)> = HashMap::new();
-
-    let mut buf = vec![];
-    while data.read_until(b'\n', &mut buf).unwrap_or(0) > 0 {
-        if buf[0] == b'P' || buf[0] == b'W' {
-            let (path_seg, buf_path_seg) = match buf[0] {
-                b'P' => parse_path_identifier(&buf),
-                b'W' => parse_walk_identifier(&buf),
-                _ => unreachable!(),
-            };
-
-            log::debug!("processing path {}", &path_seg);
-
-            let include_coords = if abacus_aux.include_coords.is_none() {
-                &complete[..]
-            } else {
-                match include_map.get(&path_seg.id()) {
-                    None => &[],
-                    Some(coords) => {
-                        log::debug!(
-                            "found include coords in interval {}..{} for path segment {}",
-                            &coords.first().unwrap().0,
-                            &coords.last().unwrap().1,
-                            &path_seg.id()
-                        );
-                        &coords[..]
-                    }
-                }
-            };
-            let exclude_coords = if abacus_aux.exclude_coords.is_none() {
-                &[]
-            } else {
-                match exclude_map.get(&path_seg.id()) {
-                    None => &[],
-                    Some(coords) => {
-                        log::debug!(
-                            "found exclude coords in interval {}..{} for path segment {}",
-                            &coords.first().unwrap().0,
-                            &coords.last().unwrap().1,
-                            &path_seg.id()
-                        );
-                        &coords[..]
-                    }
-                }
-            };
-
-            let (start, end) = path_seg.coords().unwrap_or((0, usize::MAX));
-
-            // do not process the path sequence if path is neither part of subset nor exclude
-            if abacus_aux.include_coords.is_some()
-                && !intersects(include_coords, &(start, end))
-                && !intersects(exclude_coords, &(start, end))
-            {
-                log::debug!("path {} does not intersect with subset coordinates in interval {}..{} nor with exclude coordinates {}..{}  and therefore is skipped from processing",
-                    &path_seg, &include_coords.first().unwrap_or(&(0,0)).0, &include_coords.last().unwrap_or(&(0,0)).1, &exclude_coords.first().unwrap_or(&(0,0)).0, &exclude_coords.last().unwrap_or(&(0,0)).1);
-
-                // update prefix sum
-                for i in 0..SIZE_T {
-                    item_table.id_prefsum[i][num_path + 1] += item_table.id_prefsum[i][num_path];
-                }
-
-                num_path += 1;
-                buf.clear();
-                continue;
-            }
-
-            if count != &CountType::Edge
-                && (abacus_aux.include_coords.is_none()
-                    || is_contained(include_coords, &(start, end)))
-                && (abacus_aux.exclude_coords.is_none()
-                    || is_contained(exclude_coords, &(start, end)))
-            {
-                log::debug!("path {} is fully contained within subset coordinates {:?} and is eligible for full parallel processing", path_seg, include_coords);
-                let ex = if exclude_coords.is_empty() {
-                    None
-                } else {
-                    exclude_table.as_mut()
-                };
-
-                let (num_added_nodes, bp_len) = match buf[0] {
-                    b'P' => parse_path_seq_update_tables(
-                        buf_path_seg,
-                        graph_aux,
-                        &mut item_table,
-                        ex,
-                        num_path,
-                    ),
-                    b'W' => parse_walk_seq_update_tables(
-                        buf_path_seg,
-                        graph_aux,
-                        &mut item_table,
-                        ex,
-                        num_path,
-                    ),
-                    _ => unreachable!(),
-                };
-                paths_len.insert(path_seg, (num_added_nodes, bp_len));
-            } else {
-                let sids = match buf[0] {
-                    b'P' => parse_path_seq_to_item_vec(buf_path_seg, graph_aux),
-                    b'W' => parse_walk_seq_to_item_vec(buf_path_seg, graph_aux),
-                    _ => unreachable!(),
-                };
-
-                match count {
-                    CountType::Node | CountType::Bp => {
-                        let (node_len, bp_len) = update_tables(
-                            &mut item_table,
-                            &mut subset_covered_bps.as_mut(),
-                            &mut exclude_table.as_mut(),
-                            num_path,
-                            graph_aux,
-                            sids,
-                            include_coords,
-                            exclude_coords,
-                            start,
-                        );
-                        paths_len.insert(path_seg, (node_len as u32, bp_len as u32));
-                    }
-                    CountType::Edge => update_tables_edgecount(
-                        &mut item_table,
-                        &mut exclude_table.as_mut(),
-                        num_path,
-                        graph_aux,
-                        sids,
-                        include_coords,
-                        exclude_coords,
-                        start,
-                    ),
-                    CountType::All => unreachable!("inadmissable count type"),
-                };
-            }
-            num_path += 1;
-        }
-        buf.clear();
-    }
-    (item_table, exclude_table, subset_covered_bps, paths_len)
-}
-
-fn update_tables(
-    item_table: &mut ItemTable,
-    subset_covered_bps: &mut Option<&mut IntervalContainer>,
-    exclude_table: &mut Option<&mut ActiveTable>,
-    num_path: usize,
-    graph_aux: &GraphAuxilliary,
-    path: Vec<(ItemId, Orientation)>,
-    include_coords: &[(usize, usize)],
-    exclude_coords: &[(usize, usize)],
-    offset: usize,
-) -> (usize, usize) {
-    let mut i = 0;
-    let mut j = 0;
-    let mut p = offset;
-
-    let mut included = 0;
-    let mut included_bp = 0;
-    let mut excluded = 0;
-
-    log::debug!(
-        "checking inclusion/exclusion criteria on {} nodes..",
-        path.len()
-    );
-    if path.len() == 0 {
-        return (included, included_bp);
-    }
-
-    for (sid, o) in &path {
-        let l = graph_aux.node_len(&sid) as usize;
-
-        // this implementation of include coords for bps is *not exact* as illustrated by the
-        // following scenario:
-        //
-        //   subset intervals:           ____________________________
-        //                ______________|_____________________________
-        //               |
-        //      ___________________________________________     ____
-        //  ---|                some node                  |---|
-        //      -------------------------------------------     ----
-        //
-        //
-        //   what the following code does:
-        //                ___________________________________________
-        //               |
-        //               |             coverage count
-        //      ___________________________________________     ____
-        //  ---|                some node                  |---|
-        //      -------------------------------------------     ----
-        //
-        //
-        // node count handling: node is only counted if *completely* covered by subset
-        //
-        //
-        // update current pointer in include_coords list
-
-        // end is not inclusive, so if end <= p (=offset) then advance to the next interval
-        let mut stop_here = false;
-        while i < include_coords.len() && include_coords[i].0 < p + l && !stop_here {
-            if include_coords[i].1 > p {
-                let mut a = if include_coords[i].0 > p {
-                    include_coords[i].0 - p
-                } else {
-                    0
-                };
-                let mut b = if include_coords[i].1 < p + l {
-                    // advance to the next interval
-                    i += 1;
-                    include_coords[i - 1].1 - p
-                } else {
-                    stop_here = true;
-                    l
-                };
-
-                // reverse coverage interval in case of backward orientation
-                if o == &Orientation::Backward {
-                    (a, b) = (l - b, l - a);
-                }
-
-                let idx = (sid.0 as usize) % SIZE_T;
-                item_table.items[idx].push(sid.0);
-                item_table.id_prefsum[idx][num_path + 1] += 1;
-                if let Some(int) = subset_covered_bps.as_mut() {
-                    // if fully covered, we do not need to store anything in the map
-                    if b - a == l {
-                        if int.contains(sid) {
-                            int.remove(sid);
-                        }
-                    } else {
-                        int.add(*sid, a, b);
-                    }
-                }
-                included += 1;
-                included_bp += b - a;
-            } else {
-                // advance to the next interval
-                i += 1;
-            }
-        }
-
-        let mut stop_here = false;
-        while j < exclude_coords.len() && exclude_coords[j].0 < p + l && !stop_here {
-            if exclude_coords[j].1 > p {
-                let mut a = if exclude_coords[j].0 > p {
-                    exclude_coords[j].0 - p
-                } else {
-                    0
-                };
-                let mut b = if exclude_coords[j].1 < p + l {
-                    // advance to the next interval for the next iteration
-                    j += 1;
-                    exclude_coords[j - 1].1 - p
-                } else {
-                    stop_here = true;
-                    l
-                };
-
-                // reverse coverage interval in case of backward orientation
-                if o == &Orientation::Backward {
-                    (a, b) = (l - b, l - a);
-                }
-
-                if let Some(map) = exclude_table {
-                    if map.with_annotation() {
-                        map.activate_n_annotate(*sid, l, a, b)
-                            .expect("this error should never occur");
-                    } else {
-                        map.activate(&sid);
-                    }
-                    excluded += 1;
-                }
-            } else {
-                j += 1;
-            }
-        }
-
-        if i >= include_coords.len() && j >= exclude_coords.len() {
-            // terminate parse if all "include" and "exclude" coords are processed
-            break;
-        }
-        p += l;
-    }
-
-    log::debug!(
-        "found {} included nodes ({} included bps) and {} excluded nodes, and discarded the rest",
-        included,
-        included_bp,
-        excluded,
-    );
-
-    // Compute prefix sum
-    for i in 0..SIZE_T {
-        item_table.id_prefsum[i][num_path + 1] += item_table.id_prefsum[i][num_path];
-    }
-    log::debug!("..done");
-    (included, included_bp)
-}
-
-fn update_tables_edgecount(
-    item_table: &mut ItemTable,
-    exclude_table: &mut Option<&mut ActiveTable>,
-    num_path: usize,
-    graph_aux: &GraphAuxilliary,
-    path: Vec<(ItemId, Orientation)>,
-    include_coords: &[(usize, usize)],
-    exclude_coords: &[(usize, usize)],
-    offset: usize,
-) {
-    let mut i = 0;
-    let mut j = 0;
-    let mut p = offset;
-
-    // edges are positioned between nodes, offset by the first node
-    if !path.is_empty() {
-        p += graph_aux.node_len(&path[0].0) as usize;
-    }
-
-    log::debug!("checking inclusion/exclusion criteria on {} nodes, inserting successful candidates to corresponding data structures..", path.len());
-
-    for ((sid1, o1), (sid2, o2)) in path.into_iter().tuple_windows() {
-        // update current pointer in include_coords list
-        while i < include_coords.len() && include_coords[i].1 <= p {
-            i += 1;
-        }
-
-        // update current pointer in exclude_coords list
-        while j < exclude_coords.len() && exclude_coords[j].1 <= p {
-            j += 1;
-        }
-
-        let l = graph_aux.node_len(&sid2) as usize;
-
-        let e = Edge::canonical(sid1, o1, sid2, o2);
-        let eid = graph_aux
-            .edge2id
-            .as_ref()
-            .expect("update_tables_edgecount requires edge2id map in GraphAuxilliary")
-            .get(&e)
-            .unwrap_or_else(|| {
-                panic!(
-                    "unknown edge {}. Is flipped edge known? {}",
-                    &e,
-                    if graph_aux.edge2id.as_ref().unwrap().contains_key(&e.flip()) {
-                        "Yes"
-                    } else {
-                        "No"
-                    }
-                )
-            });
-        // check if the current position fits within active segment
-        if i < include_coords.len() && include_coords[i].0 < p + l {
-            let idx = (eid.0 as usize) % SIZE_T;
-            item_table.items[idx].push(eid.0);
-            item_table.id_prefsum[idx][num_path + 1] += 1;
-        }
-        if exclude_table.is_some() && j < exclude_coords.len() && exclude_coords[j].0 < p + l {
-            exclude_table.as_mut().unwrap().activate(eid);
-        } else if i >= include_coords.len() && j >= exclude_coords.len() {
-            // terminate parse if all "include" and "exclude" coords are processed
-            break;
-        }
-        p += l;
-    }
-    // Compute prefix sum
-    for i in 0..SIZE_T {
-        item_table.id_prefsum[i][num_path + 1] += item_table.id_prefsum[i][num_path];
-    }
-    log::debug!("..done");
-}
-
->>>>>>> 21e78a27
 pub fn write_table<W: Write>(
     headers: &Vec<Vec<String>>,
     columns: &Vec<Vec<f64>>,
@@ -919,7 +513,6 @@
     Ok(())
 }
 
-<<<<<<< HEAD
 // pub fn write_hist_table<W: Write>(hists: &[Hist], out: &mut BufWriter<W>) -> Result<(), Error> {
 //     log::info!("reporting hist table");
 //     writeln!(
@@ -946,73 +539,6 @@
 //     }
 //     write_table(&header_cols, &output_columns, out)
 // }
-=======
-pub fn write_hist_table<W: Write>(hists: &[Hist], out: &mut BufWriter<W>) -> Result<(), Error> {
-    log::info!("reporting hist table");
-    write_metadata_comments(out)?;
-
-    let mut header_cols = vec![vec![
-        "panacus".to_string(),
-        "count".to_string(),
-        String::new(),
-        String::new(),
-    ]];
-    let mut output_columns = Vec::new();
-    for h in hists.iter() {
-        output_columns.push(h.coverage.iter().map(|x| *x as f64).collect());
-        header_cols.push(vec![
-            "hist".to_string(),
-            h.count.to_string(),
-            String::new(),
-            String::new(),
-        ])
-    }
-    write_table(&header_cols, &output_columns, out)
-}
-
-pub fn write_histgrowth_table<W: Write>(
-    hists: &[Hist],
-    growths: &Vec<(CountType, Vec<Vec<f64>>)>,
-    hist_aux: &HistAuxilliary,
-    out: &mut BufWriter<W>,
-) -> Result<(), Error> {
-    write_metadata_comments(out)?;
-
-    let mut header_cols = vec![vec![
-        "panacus".to_string(),
-        "count".to_string(),
-        "coverage".to_string(),
-        "quorum".to_string(),
-    ]];
-    let mut output_columns: Vec<Vec<f64>> = Vec::new();
-
-    for h in hists.iter() {
-        output_columns.push(h.coverage.iter().map(|x| *x as f64).collect());
-        header_cols.push(vec![
-            "hist".to_string(),
-            h.count.to_string(),
-            String::new(),
-            String::new(),
-        ])
-    }
-
-    for (count, g) in growths {
-        output_columns.extend(g.clone());
-        let m = hist_aux.coverage.len();
-        header_cols.extend(
-            std::iter::repeat("growth")
-                .take(m)
-                .zip(std::iter::repeat(count).take(m))
-                .zip(hist_aux.coverage.iter())
-                .zip(&hist_aux.quorum)
-                .map(|(((p, t), c), q)| {
-                    vec![p.to_string(), t.to_string(), c.get_string(), q.get_string()]
-                }),
-        );
-    }
-    write_table(&header_cols, &output_columns, out)
-}
-
 fn write_metadata_comments<W: Write>(out: &mut BufWriter<W>) -> Result<(), Error> {
     writeln!(
         out,
@@ -1022,13 +548,6 @@
     let version = option_env!("GIT_HASH").unwrap_or(env!("CARGO_PKG_VERSION"));
     writeln!(out, "# version {}", version)
 }
-
-pub fn write_info<W: Write>(info: Info, out: &mut BufWriter<W>) -> Result<(), Error> {
-    log::info!("reporting graph info table");
-    write_metadata_comments(out)?;
-    writeln!(out, "{}", info)
-}
->>>>>>> 21e78a27
 
 pub fn write_ordered_histgrowth_table<W: Write>(
     abacus_group: &AbacusByGroup,
@@ -1080,7 +599,6 @@
 
 #[cfg(test)]
 mod tests {
-<<<<<<< HEAD
     //use super::*;
     //use std::collections::HashMap;
     //use std::io::Cursor;
@@ -1103,71 +621,78 @@
     //        degree: Some(Vec::new()),
     //        //extremities: Some(Vec::new())
     //    }
+    // use super::*;
+    // use std::collections::HashMap;
+    // use std::io::Cursor;
+    // use std::str::from_utf8;
+
+    // fn mock_graph_auxilliary() -> GraphAuxilliary {
+    //     GraphAuxilliary {
+    //         node2id: {
+    //             let mut node2id = HashMap::new();
+    //             node2id.insert(b"node1".to_vec(), ItemId(1));
+    //             node2id.insert(b"node2".to_vec(), ItemId(2));
+    //             node2id.insert(b"node3".to_vec(), ItemId(3));
+    //             node2id
+    //         },
+    //         node_lens: Vec::new(),
+    //         edge2id: None,
+    //         path_segments: Vec::new(),
+    //         node_count: 3,
+    //         edge_count: 0,
+    //         degree: Some(Vec::new()),
+    //         //extremities: Some(Vec::new())
+    //     }
+    // }
+
+    // // Test parse_walk_identifier function
+    // #[test]
+    // fn test_parse_walk_identifier() {
+    //     let data = b"W\tG01\t0\tU00096.3\t3\t4641652\t>3>4>5>7>8>";
+    //     let (path_segment, data) = parse_walk_identifier(data);
+    //     dbg!(&path_segment);
+
+    //     assert_eq!(path_segment.sample, "G01".to_string());
+    //     assert_eq!(path_segment.haplotype, Some("0".to_string()));
+    //     assert_eq!(path_segment.seqid, Some("U00096.3".to_string()));
+    //     assert_eq!(path_segment.start, Some(3));
+    //     assert_eq!(path_segment.end, Some(4641652));
+    //     assert_eq!(from_utf8(data).unwrap(), ">3>4>5>7>8>");
+    // }
+
+    // #[test]
+    // #[should_panic(expected = "unwrap")]
+    // fn test_parse_walk_identifier_invalid_utf8() {
+    //     let data = b"W\tG01\t0\tU00096.3\t3\t>3>4>5>7>8>";
+    //     parse_walk_identifier(data);
+    // }
+
+    // // Test parse_path_identifier function
+    // #[test]
+    // fn test_parse_path_identifier() {
+    //     let data = b"P\tGCF_000005845.2_ASM584v2_genomic.fna#0#contig1\t1+,2+,3+,4+\t*";
+    //     let (path_segment, rest) = parse_path_identifier(data);
+
+    //     assert_eq!(
+    //         path_segment.to_string(),
+    //         "GCF_000005845.2_ASM584v2_genomic.fna#0#contig1"
+    //     );
+    //     assert_eq!(from_utf8(rest).unwrap(), "1+,2+,3+,4+\t*");
+    // }
+
+    //// Test parse_walk_seq_to_item_vec function
+    //#[test]
+    //fn test_parse_walk_seq_to_item_vec() {
+    //    let data = b">node1<node2\t";
+    //    let graph_aux = MockGraphAuxilliary::new();
+
+    //    let result = parse_walk_seq_to_item_vec(data, &graph_aux);
+    //    assert_eq!(result.len(), 2);
+    //    assert_eq!(result[0], (1, Orientation::Forward));
+    //    assert_eq!(result[1], (2, Orientation::Backward));
     //}
     //
     //// Test parse_walk_identifier function
-=======
-    use super::*;
-    use std::collections::HashMap;
-    use std::io::Cursor;
-    use std::str::from_utf8;
-
-    fn mock_graph_auxilliary() -> GraphAuxilliary {
-        GraphAuxilliary {
-            node2id: {
-                let mut node2id = HashMap::new();
-                node2id.insert(b"node1".to_vec(), ItemId(1));
-                node2id.insert(b"node2".to_vec(), ItemId(2));
-                node2id.insert(b"node3".to_vec(), ItemId(3));
-                node2id
-            },
-            node_lens: Vec::new(),
-            edge2id: None,
-            path_segments: Vec::new(),
-            node_count: 3,
-            edge_count: 0,
-            degree: Some(Vec::new()),
-            //extremities: Some(Vec::new())
-        }
-    }
-
-    // Test parse_walk_identifier function
-    #[test]
-    fn test_parse_walk_identifier() {
-        let data = b"W\tG01\t0\tU00096.3\t3\t4641652\t>3>4>5>7>8>";
-        let (path_segment, data) = parse_walk_identifier(data);
-        dbg!(&path_segment);
-
-        assert_eq!(path_segment.sample, "G01".to_string());
-        assert_eq!(path_segment.haplotype, Some("0".to_string()));
-        assert_eq!(path_segment.seqid, Some("U00096.3".to_string()));
-        assert_eq!(path_segment.start, Some(3));
-        assert_eq!(path_segment.end, Some(4641652));
-        assert_eq!(from_utf8(data).unwrap(), ">3>4>5>7>8>");
-    }
-
-    #[test]
-    #[should_panic(expected = "unwrap")]
-    fn test_parse_walk_identifier_invalid_utf8() {
-        let data = b"W\tG01\t0\tU00096.3\t3\t>3>4>5>7>8>";
-        parse_walk_identifier(data);
-    }
-
-    // Test parse_path_identifier function
-    #[test]
-    fn test_parse_path_identifier() {
-        let data = b"P\tGCF_000005845.2_ASM584v2_genomic.fna#0#contig1\t1+,2+,3+,4+\t*";
-        let (path_segment, rest) = parse_path_identifier(data);
-
-        assert_eq!(
-            path_segment.to_string(),
-            "GCF_000005845.2_ASM584v2_genomic.fna#0#contig1"
-        );
-        assert_eq!(from_utf8(rest).unwrap(), "1+,2+,3+,4+\t*");
-    }
-
-    //// Test parse_walk_seq_to_item_vec function
->>>>>>> 21e78a27
     //#[test]
     //fn test_parse_walk_identifier() {
     //    let data = b"W\tG01\t0\tU00096.3\t3\t4641652\t>3>4>5>7>8>";
@@ -1276,7 +801,6 @@
     //        vec![PathSegment::from_str("chr1"), PathSegment::from_str("chr2"),]
     //    );
     //}
-<<<<<<< HEAD
     //
     //#[test]
     //#[should_panic(
@@ -1411,152 +935,150 @@
     //        assert_eq!(group, test_groups[i]);
     //    }
     //}
-=======
 
     // parse_bed_to_path_segments testing
-    #[test]
-    fn test_parse_bed_with_1_column() {
-        let bed_data = b"chr1\nchr2";
-        let mut reader = BufReader::new(Cursor::new(bed_data));
-        let result = parse_bed_to_path_segments(&mut reader, true);
-        assert_eq!(
-            result,
-            vec![PathSegment::from_str("chr1"), PathSegment::from_str("chr2"),]
-        );
-    }
-
-    #[test]
-    #[should_panic(
-        expected = "error in line 1: row must have either 1, 3, or 12 columns, but has 2"
-    )]
-    fn test_parse_bed_with_2_columns() {
-        let bed_data = b"chr1\t1000\n";
-        let mut reader = BufReader::new(Cursor::new(bed_data));
-        parse_bed_to_path_segments(&mut reader, false);
-    }
-
-    #[test]
-    #[should_panic(expected = "error line 1: `100.5` is not an usize")]
-    fn test_parse_bed_with_2_columns_no_usize() {
-        let bed_data = b"chr1\t100.5\tACGT\n";
-        let mut reader = BufReader::new(Cursor::new(bed_data));
-        parse_bed_to_path_segments(&mut reader, false);
-    }
-
-    #[test]
-    fn test_parse_bed_with_3_columns() {
-        let bed_data = b"chr1\t1000\t2000\nchr2\t1500\t2500";
-        let mut reader = BufReader::new(Cursor::new(bed_data));
-        let result = parse_bed_to_path_segments(&mut reader, false);
-        assert_eq!(
-            result,
-            vec![
-                {
-                    let mut tmp = PathSegment::from_str("chr1");
-                    tmp.start = Some(1000);
-                    tmp.end = Some(2000);
-                    tmp
-                },
-                {
-                    let mut tmp = PathSegment::from_str("chr2");
-                    tmp.start = Some(1500);
-                    tmp.end = Some(2500);
-                    tmp
-                }
-            ]
-        );
-    }
-
-    #[test]
-    fn test_parse_bed_with_12_columns_no_block() {
-        let bed_data = b"chr1\t1000\t2000\tname\t0\t+\t1000\t2000\t0\t2\t100,100\t0,900\n";
-        let mut reader = BufReader::new(Cursor::new(bed_data));
-        let result = parse_bed_to_path_segments(&mut reader, false);
-        assert_eq!(
-            result,
-            vec![{
-                let mut tmp = PathSegment::from_str("chr1");
-                tmp.start = Some(1000);
-                tmp.end = Some(2000);
-                tmp
-            }]
-        );
-    }
-
-    #[test]
-    fn test_parse_bed_with_12_columns_with_block() {
-        let bed_data = b"chr1\t1000\t2000\tname\t0\t+\t1000\t2000\t0\t2\t100,100\t0,900\n";
-        let mut reader = BufReader::new(Cursor::new(bed_data));
-        let result = parse_bed_to_path_segments(&mut reader, true);
-        assert_eq!(
-            result,
-            vec![
-                {
-                    let mut tmp = PathSegment::from_str("chr1");
-                    tmp.start = Some(1000);
-                    tmp.end = Some(1100);
-                    tmp
-                },
-                {
-                    let mut tmp = PathSegment::from_str("chr1");
-                    tmp.start = Some(1900);
-                    tmp.end = Some(2000);
-                    tmp
-                }
-            ]
-        );
-    }
-
-    #[test]
-    fn test_parse_bed_with_header() {
-        let bed_data = b"browser position chr1:1-1000\nbrowser position chr7:127471196-127495720\nbrowser hide all\ntrack name='ItemRGBDemo' description='Item RGB demonstration' visibility=2 itemRgb='On'\nchr1\t1000\t2000\nchr2\t1500\t2500\n";
-        let mut reader = BufReader::new(Cursor::new(bed_data));
-        let result = parse_bed_to_path_segments(&mut reader, false);
-        assert_eq!(
-            result,
-            vec![
-                {
-                    let mut tmp = PathSegment::from_str("chr1");
-                    tmp.start = Some(1000);
-                    tmp.end = Some(2000);
-                    tmp
-                },
-                {
-                    let mut tmp = PathSegment::from_str("chr2");
-                    tmp.start = Some(1500);
-                    tmp.end = Some(2500);
-                    tmp
-                }
-            ]
-        );
-    }
-
-    #[test]
-    fn test_parse_groups_with_valid_input() {
-        //let (graph_aux, _, _) = setup_test_data();
-        let file_name = "test/test_groups.txt";
-        let test_path_segments = vec![
-            PathSegment::from_str("a#0"),
-            PathSegment::from_str("b#0"),
-            PathSegment::from_str("c#0"),
-            PathSegment::from_str("c#1"),
-            PathSegment::from_str("d#0"),
-        ];
-        let test_groups = vec!["G1", "G1", "G2", "G2", "G2"];
-
-        let mut data = BufReader::new(std::fs::File::open(file_name).unwrap());
-        let result = parse_groups(&mut data);
-        assert!(result.is_ok(), "Expected successful group loading");
-        let path_segments_group = result.unwrap();
-        assert!(
-            path_segments_group.len() > 0,
-            "Expected non-empty group assignments"
-        );
-        assert_eq!(path_segments_group.len(), 5); // number of paths == groups
-        for (i, (path_seg, group)) in path_segments_group.into_iter().enumerate() {
-            assert_eq!(path_seg, test_path_segments[i]);
-            assert_eq!(group, test_groups[i]);
-        }
-    }
->>>>>>> 21e78a27
+    // #[test]
+    // fn test_parse_bed_with_1_column() {
+    //     let bed_data = b"chr1\nchr2";
+    //     let mut reader = BufReader::new(Cursor::new(bed_data));
+    //     let result = parse_bed_to_path_segments(&mut reader, true);
+    //     assert_eq!(
+    //         result,
+    //         vec![PathSegment::from_str("chr1"), PathSegment::from_str("chr2"),]
+    //     );
+    // }
+
+    // #[test]
+    // #[should_panic(
+    //     expected = "error in line 1: row must have either 1, 3, or 12 columns, but has 2"
+    // )]
+    // fn test_parse_bed_with_2_columns() {
+    //     let bed_data = b"chr1\t1000\n";
+    //     let mut reader = BufReader::new(Cursor::new(bed_data));
+    //     parse_bed_to_path_segments(&mut reader, false);
+    // }
+
+    // #[test]
+    // #[should_panic(expected = "error line 1: `100.5` is not an usize")]
+    // fn test_parse_bed_with_2_columns_no_usize() {
+    //     let bed_data = b"chr1\t100.5\tACGT\n";
+    //     let mut reader = BufReader::new(Cursor::new(bed_data));
+    //     parse_bed_to_path_segments(&mut reader, false);
+    // }
+
+    // #[test]
+    // fn test_parse_bed_with_3_columns() {
+    //     let bed_data = b"chr1\t1000\t2000\nchr2\t1500\t2500";
+    //     let mut reader = BufReader::new(Cursor::new(bed_data));
+    //     let result = parse_bed_to_path_segments(&mut reader, false);
+    //     assert_eq!(
+    //         result,
+    //         vec![
+    //             {
+    //                 let mut tmp = PathSegment::from_str("chr1");
+    //                 tmp.start = Some(1000);
+    //                 tmp.end = Some(2000);
+    //                 tmp
+    //             },
+    //             {
+    //                 let mut tmp = PathSegment::from_str("chr2");
+    //                 tmp.start = Some(1500);
+    //                 tmp.end = Some(2500);
+    //                 tmp
+    //             }
+    //         ]
+    //     );
+    // }
+
+    // #[test]
+    // fn test_parse_bed_with_12_columns_no_block() {
+    //     let bed_data = b"chr1\t1000\t2000\tname\t0\t+\t1000\t2000\t0\t2\t100,100\t0,900\n";
+    //     let mut reader = BufReader::new(Cursor::new(bed_data));
+    //     let result = parse_bed_to_path_segments(&mut reader, false);
+    //     assert_eq!(
+    //         result,
+    //         vec![{
+    //             let mut tmp = PathSegment::from_str("chr1");
+    //             tmp.start = Some(1000);
+    //             tmp.end = Some(2000);
+    //             tmp
+    //         }]
+    //     );
+    // }
+
+    // #[test]
+    // fn test_parse_bed_with_12_columns_with_block() {
+    //     let bed_data = b"chr1\t1000\t2000\tname\t0\t+\t1000\t2000\t0\t2\t100,100\t0,900\n";
+    //     let mut reader = BufReader::new(Cursor::new(bed_data));
+    //     let result = parse_bed_to_path_segments(&mut reader, true);
+    //     assert_eq!(
+    //         result,
+    //         vec![
+    //             {
+    //                 let mut tmp = PathSegment::from_str("chr1");
+    //                 tmp.start = Some(1000);
+    //                 tmp.end = Some(1100);
+    //                 tmp
+    //             },
+    //             {
+    //                 let mut tmp = PathSegment::from_str("chr1");
+    //                 tmp.start = Some(1900);
+    //                 tmp.end = Some(2000);
+    //                 tmp
+    //             }
+    //         ]
+    //     );
+    // }
+
+    // #[test]
+    // fn test_parse_bed_with_header() {
+    //     let bed_data = b"browser position chr1:1-1000\nbrowser position chr7:127471196-127495720\nbrowser hide all\ntrack name='ItemRGBDemo' description='Item RGB demonstration' visibility=2 itemRgb='On'\nchr1\t1000\t2000\nchr2\t1500\t2500\n";
+    //     let mut reader = BufReader::new(Cursor::new(bed_data));
+    //     let result = parse_bed_to_path_segments(&mut reader, false);
+    //     assert_eq!(
+    //         result,
+    //         vec![
+    //             {
+    //                 let mut tmp = PathSegment::from_str("chr1");
+    //                 tmp.start = Some(1000);
+    //                 tmp.end = Some(2000);
+    //                 tmp
+    //             },
+    //             {
+    //                 let mut tmp = PathSegment::from_str("chr2");
+    //                 tmp.start = Some(1500);
+    //                 tmp.end = Some(2500);
+    //                 tmp
+    //             }
+    //         ]
+    //     );
+    // }
+
+    // #[test]
+    // fn test_parse_groups_with_valid_input() {
+    //     //let (graph_aux, _, _) = setup_test_data();
+    //     let file_name = "test/test_groups.txt";
+    //     let test_path_segments = vec![
+    //         PathSegment::from_str("a#0"),
+    //         PathSegment::from_str("b#0"),
+    //         PathSegment::from_str("c#0"),
+    //         PathSegment::from_str("c#1"),
+    //         PathSegment::from_str("d#0"),
+    //     ];
+    //     let test_groups = vec!["G1", "G1", "G2", "G2", "G2"];
+
+    //     let mut data = BufReader::new(std::fs::File::open(file_name).unwrap());
+    //     let result = parse_groups(&mut data);
+    //     assert!(result.is_ok(), "Expected successful group loading");
+    //     let path_segments_group = result.unwrap();
+    //     assert!(
+    //         path_segments_group.len() > 0,
+    //         "Expected non-empty group assignments"
+    //     );
+    //     assert_eq!(path_segments_group.len(), 5); // number of paths == groups
+    //     for (i, (path_seg, group)) in path_segments_group.into_iter().enumerate() {
+    //         assert_eq!(path_seg, test_path_segments[i]);
+    //         assert_eq!(group, test_groups[i]);
+    //     }
+    // }
 }