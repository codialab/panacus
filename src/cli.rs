/* standard crate */
use std::fs;
use std::io::{BufReader, BufWriter, Write};
use std::io::{Error, ErrorKind};
use std::path::Path;
use std::str::FromStr;

/* external crate */
use clap::{crate_version, Parser, Subcommand};
use rayon::prelude::*;
use strum::VariantNames;

/* private use */
use crate::abacus::*;
use crate::graph::*;
use crate::hist::*;
use crate::html::*;
use crate::io::*;
use crate::util::*;

pub enum RequireThreshold {
    Absolute,
    Relative,
    #[allow(dead_code)]
    Either,
}

#[macro_export]
macro_rules! clap_enum_variants {
// Credit: Johan Andersson (https://github.com/repi)
// Code from https://github.com/clap-rs/clap/discussions/4264
    ($e: ty) => {{
        use clap::builder::TypedValueParser;
        clap::builder::PossibleValuesParser::new(<$e>::VARIANTS).map(|s| s.parse::<$e>().unwrap())
    }};
}

#[macro_export]
macro_rules! clap_enum_variants_no_all {
    ($e: ty) => {{
        use clap::builder::TypedValueParser;
        clap::builder::PossibleValuesParser::new(<$e>::VARIANTS.iter().filter(|&x| x != &"all"))
            .map(|s| s.parse::<$e>().unwrap())
    }};
}

#[derive(Parser, Debug)]
#[clap(
    version = crate_version!(),
    author = "Luca Parmigiani <lparmig@cebitec.uni-bielefeld.de>, Daniel Doerr <daniel.doerr@hhu.de>",
    about = "Calculate count statistics for pangenomic data"
)]

struct Command {
    #[clap(subcommand)]
    cmd: Params,
}

#[derive(Subcommand, Debug)]
pub enum Params {

    #[clap(alias = "hg", about = "Run hist and growth. Return the growth curve")]
    Histgrowth {
<<<<<<< HEAD
        #[clap(
            index = 1,
            help = "graph in GFA1 format, accepts also compressed (.gz) file",
            required = true
        )]
        gfa_file: String,
=======
        #[clap(index = 1, help = "graph in GFA1 format, accepts also compressed (.gz) file", required = true)] 
        gfa_file: String, 
        #[clap(short, long, help = "Graph quantity to be counted", default_value = "node", ignore_case = true, value_parser = clap_enum_variants!(CountType),)] 
        count: CountType, 
        #[clap(name = "subset", short, long, help = "Produce counts by subsetting the graph to a given list of paths (1-column list) or path coordinates (3- or 12-column BED file)", default_value = "")] 
        positive_list: String, 
        #[clap(name = "exclude", short, long, help = "Exclude bp/node/edge in growth count that intersect with paths (1-column list) or path coordinates (3- or 12-column BED-file) provided by the given file", default_value = "")] 
        negative_list: String, 
        #[clap(short, long, help = "Merge counts from paths by path-group mapping from given tab-separated two-column file", default_value = "")] 
        groupby: String, 
        #[clap(short = 'H', long, help = "Merge counts from paths belonging to same haplotype")] 
        groupby_haplotype: bool, 
        #[clap(short = 'S', long, help = "Merge counts from paths belonging to same sample")] 
        groupby_sample: bool, 
        #[clap(short, long, help = "List of quorum fractions of the form <level1>,<level2>,... Number of values must be one or match that of coverage setting", default_value = "0")] 
        quorum: String, 
        #[clap(short = 'l', long, help = "List of absolute coverage thresholds of the form <level1>,<level2>,... Number of values must be one or match that of quorum setting", default_value = "1")] 
        coverage: String, 
        #[clap(short = 'a', long, help = "Also include histogram in output")] 
        hist: bool, 
        #[clap(short, long, help = "Choose output format: table (tab-separated-values) or html report", default_value = "table", ignore_case = true, value_parser = clap_enum_variants!(OutputFormat),)] 
        output_format: OutputFormat, 
        #[clap(short, long, help = "Run in parallel on N threads (0 for number of CPU cores)", default_value = "0")] 
        threads: usize,
    },
>>>>>>> bda71061

    #[clap(alias = "h", about = "Calculate coverage histogram")]
    Hist {
        #[clap(index = 1, help = "graph in GFA1 format, accepts also compressed (.gz) file", required = true)] 
        gfa_file: String,
        #[clap(short, long, help = "Graph quantity to be counted", default_value = "node", ignore_case = true, value_parser = clap_enum_variants!(CountType),)] 
        count: CountType,
        #[clap(name = "subset", short, long, help = "Produce counts by subsetting the graph to a given list of paths (1-column list) or path coordinates (3- or 12-column BED file)", default_value = "")] 
        positive_list: String,
        #[clap(name = "exclude", short, long, help = "Exclude bp/node/edge in growth count that intersect with paths (1-column list) or path coordinates (3- or 12-column BED-file) provided by the given file; all intersecting bp/node/edge will be exluded also in other paths not part of the given list", default_value = "")] 
        negative_list: String,
        #[clap(short, long, help = "Merge counts from paths by path-group mapping from given tab-separated two-column file", default_value = "")] 
        groupby: String,
        #[clap(short = 'H', long, help = "Merge counts from paths belonging to same haplotype")] 
        groupby_haplotype: bool,
        #[clap(short = 'S', long, help = "Merge counts from paths belonging to same sample")] 
        groupby_sample: bool,
        #[clap(short, long, help = "Choose output format: table (tab-separated-values) or html report", default_value = "table", ignore_case = true, value_parser = clap_enum_variants!(OutputFormat),)] 
        output_format: OutputFormat,
        #[clap(short, long, help = "Run in parallel on N threads (0 for number of CPU cores)", default_value = "0")] 
        threads: usize,
    },

    #[clap(alias = "g", about = "Calculate growth curve from coverage histogram")]
    Growth {
        #[clap(index = 1, help = "Coverage histogram as tab-separated value (tsv) file", required = true)] 
        hist_file: String,
        #[clap(short, long, help = "List of quorum fractions of the form <level1>,<level2>,... Number of values must be one or match that of coverage setting", default_value = "0")] 
        quorum: String,
        #[clap(short = 'l', long, help = "List of absolute coverage thresholds of the form <level1>,<level2>,... Number of values must be one or match that of quorum setting", default_value = "1")] 
        coverage: String,
        #[clap(short = 'a', long, help = "Also include histogram in output")] 
        hist: bool, 
        #[clap(short, long, help = "Choose output format: table (tab-separated-values) or html report", default_value = "table", ignore_case = true, value_parser = clap_enum_variants!(OutputFormat),)] 
        output_format: OutputFormat,
        #[clap(short, long, help = "Run in parallel on N threads (0 for number of CPU cores)", default_value = "0")] 
        threads: usize,
    },
<<<<<<< HEAD
    #[clap(alias = "h", about = "Calculate coverage histogram from GFA file")]
    Hist {
        #[clap(
            index = 1,
            help = "graph in GFA1 format, accepts also compressed (.gz) file",
            required = true
        )]
        gfa_file: String,

        #[clap(short, long,
        help = "Graph quantity to be counted",
        default_value = "node",
        ignore_case = true,
        value_parser = clap_enum_variants!(CountType),
    )]
        count: CountType,
=======
>>>>>>> bda71061

    #[clap(alias = "S", about = "Return general graph and paths statistics")]
    Stats {
        #[clap(index = 1, help = "graph in GFA1 format, accepts also compressed (.gz) file", required = true)] 
        gfa_file: String,
        #[clap(name = "subset", short, long, help = "Produce counts by subsetting the graph to a given list of paths (1-column list) or path coordinates (3- or 12-column BED file)", default_value = "")] 
        positive_list: String,
        #[clap(name = "exclude", short, long, help = "Exclude bp/node/edge in growth count that intersect with paths (1-column list) or path coordinates (3- or 12-column BED-file) provided by the given file; all intersecting bp/node/edge will be exluded also in other paths not part of the given list", default_value = "")] 
        negative_list: String,
        #[clap(short, long, help = "Merge counts from paths by path-group mapping from given tab-separated two-column file", default_value = "")] 
        groupby: String,
        #[clap(short = 'H', long, help = "Merge counts from paths belonging to same haplotype")] 
        groupby_haplotype: bool,
        #[clap(short = 'S', long, help = "Merge counts from paths belonging to same sample")] 
        groupby_sample: bool,
        #[clap(short, long, help = "Run in parallel on N threads (0 for number of CPU cores)", default_value = "0")] 
        threads: usize,
    },

    #[clap(alias = "s", about = "Subsets the paths")]
    Subset {
        #[clap(short='q', long, help = "Report nodes only if present at least in flt_quorum_min groups", default_value = "0")] 
        flt_quorum_min: u32,
        #[clap(short='Q', long, help = "Report nodes only if present at most in flt_quorum_max groups", default_value = "4294967295")] 
        flt_quorum_max: u32,
        #[clap(short='l', long, help = "Report nodes only if their length is at least flt_length_min base pairs", default_value = "0")] 
        flt_length_min: u32,
        #[clap(short='L', long, help = "Report nodes only if their length is at most flt_length_max base pairs", default_value = "4294967295")] 
        flt_length_max: u32,
        #[clap(index = 1, help = "graph in GFA1 format, accepts also compressed (.gz) file", required = true)] 
        gfa_file: String,
        #[clap(name = "subset", short, long, help = "Produce counts by subsetting the graph to a given list of paths (1-column list) or path coordinates (3- or 12-column BED file)", default_value = "")] 
        positive_list: String,
        #[clap(name = "exclude", short, long, help = "Exclude bp/node/edge in growth count that intersect with paths (1-column list) or path coordinates (3- or 12-column BED-file) provided by the given file; all intersecting bp/node/edge will be exluded also in other paths not part of the given list", default_value = "")] 
        negative_list: String,
        #[clap(short, long, help = "Merge counts from paths by path-group mapping from given tab-separated two-column file", default_value = "")] 
        groupby: String,
        #[clap(short = 'H', long, help = "Merge counts from paths belonging to same haplotype")] 
        groupby_haplotype: bool,
        #[clap(short = 'S', long, help = "Merge counts from paths belonging to same sample")] 
        groupby_sample: bool,
        #[clap(short, long, help = "Run in parallel on N threads (0 for number of CPU cores)", default_value = "0")] 
        threads: usize,
    },

    #[clap(alias = "o", about = "Calculate growth curve based on group file order (if order is unspecified, use path order in GFA)")]
    OrderedHistgrowth {
<<<<<<< HEAD
        #[clap(
            index = 1,
            help = "graph in GFA1 format, accepts also compressed (.gz) file",
            required = true
        )]
=======
        #[clap(index = 1, help = "graph in GFA1 format, accepts also compressed (.gz) file", required = true)] 
>>>>>>> bda71061
        gfa_file: String,
        #[clap(short, long, help = "Graph quantity to be counted", default_value = "node", ignore_case = true, value_parser = clap_enum_variants_no_all!(CountType),)] 
        count: CountType,
        #[clap(name = "order", short = 'O', long, help = "The ordered histogram will be produced according to order of paths/groups in the supplied file (1-column list). If this option is not used, the order is determined by the rank of paths/groups in the subset list, and if that option is not used, the order is determined by the rank of paths/groups in the GFA file.", default_value = "")] 
        order: String,
        #[clap(name = "subset", short, long, help = "Produce counts by subsetting the graph to a given list of paths (1-column list) or path coordinates (3- or 12-column BED file). If the \"order\" option is not used, the subset list will also indicate the order of paths/groups in the histogram.", default_value = "")] 
        positive_list: String,
        #[clap(name = "exclude", short, long, help = "Exclude bp/node/edge in growth count that intersect with paths (1-column list) or path coordinates (3- or 12-column BED-file) provided by the given file", default_value = "")] 
        negative_list: String,
        #[clap(short, long, help = "Merge counts from paths by path-group mapping from given tab-separated two-column file", default_value = "")] 
        groupby: String,
        #[clap(short = 'H', long, help = "Merge counts from paths belonging to same haplotype")] 
        groupby_haplotype: bool,
        #[clap(short = 'S', long, help = "Merge counts from paths belonging to same sample")] 
        groupby_sample: bool,
        #[clap(short, long, help = "List of quorum fractions of the form <level1>,<level2>,... Number of values must be one or match that of coverage setting", default_value = "0")] 
        quorum: String,
        #[clap(short = 'l', long, help = "List of absolute coverage thresholds of the form <level1>,<level2>,... Number of values must be one or match that of quorum setting", default_value = "1")] 
        coverage: String,
         #[clap(short, long, help = "Choose output format: table (tab-separated-values) or html report", default_value = "table", ignore_case = true, value_parser = clap_enum_variants!(OutputFormat),)] 
        output_format: OutputFormat,
        #[clap(short, long, help = "Run in parallel on N threads (0 for number of CPU cores)", default_value = "0")] 
        threads: usize,
    },

    #[clap(about = "Compute coverage table for count type")]
    Table {
<<<<<<< HEAD
        #[clap(
            index = 1,
            help = "graph in GFA1 format, accepts also compressed (.gz) file",
            required = true
        )]
=======
        #[clap(index = 1, help = "graph in GFA1 format, accepts also compressed (.gz) file", required = true)] 
>>>>>>> bda71061
        gfa_file: String,
        #[clap(short, long, help = "Graph quantity to be counted", default_value = "node", ignore_case = true, value_parser = clap_enum_variants_no_all!(CountType),)] 
        count: CountType,
        #[clap(name = "total", short = 'a', long, help = "Summarize by totaling presence/absence over all groups")] 
        total: bool,
        #[clap(name = "subset", short, long, help = "Produce counts by subsetting the graph to a given list of paths (1-column list) or path coordinates (3- or 12-column BED file)", default_value = "")] 
        positive_list: String,
        #[clap(name = "exclude", short, long, help = "Exclude bp/node/edge in growth count that intersect with paths (1-column list) or path coordinates (3- or 12-column BED-file) provided by the given file", default_value = "")] 
        negative_list: String,
        #[clap(short, long, help = "Merge counts from paths by path-group mapping from given tab-separated two-column file", default_value = "")] 
        groupby: String,
        #[clap(short = 'H', long, help = "Merge counts from paths belonging to same haplotype")] 
        groupby_haplotype: bool,
        #[clap(short = 'S', long, help = "Merge counts from paths belonging to same sample")] 
        groupby_sample: bool,
        #[clap(short, long, help = "Run in parallel on N threads (0 for number of CPU cores)", default_value = "0")] 
        threads: usize,
    },

    #[clap(alias = "C", about = "Calculate the histogram and growth of a Compacted de Bruijn Graph")]
    Cdbg {
        #[clap(index = 1, help = "graph in GFA1 format, accepts also compressed (.gz) file representing a compacted de Bruijn graph", required = true)] 
        gfa_file: String,
        #[clap(short, long, help = "Value of k for cdBG", default_value = "")] 
        k: usize,
        #[clap(name = "subset", short, long, help = "Produce counts by subsetting the graph to a given list of paths (1-column list) or path coordinates (3- or 12-column BED file)", default_value = "")] 
        positive_list: String,
        #[clap(name = "exclude", short, long, help = "Exclude bp/node/edge in growth count that intersect with paths (1-column list) or path coordinates (3- or 12-column BED-file) provided by the given file", default_value = "")] 
        negative_list: String,
        #[clap(short, long, help = "Merge counts from paths by path-group mapping from given tab-separated two-column file", default_value = "")] 
        #[clap(short, long, help = "Merge counts from paths by path-group mapping from given tab-separated two-column file", default_value = "")] 
        groupby: String,
        #[clap(short = 'H', long, help = "Merge counts from paths belonging to same haplotype")] 
        groupby_haplotype: bool,
        #[clap(short = 'S', long, help = "Merge counts from paths belonging to same sample")] 
        groupby_sample: bool,
        #[clap(short, long, help = "Run in parallel on N threads (0 for number of CPU cores)", default_value = "0")] 
        threads: usize,
    },
}

pub fn read_params() -> Params {
    Command::parse().cmd
}

pub fn parse_threshold_cli(
    threshold_str: &str,
    require: RequireThreshold,
) -> Result<Vec<Threshold>, Error> {
    let mut thresholds = Vec::new();

    for (i, el) in threshold_str.split(',').enumerate() {
        let rel_val = match f64::from_str(el.trim()) {
            Ok(t) => {
                if 0.0 <= t && t <= 1.0 {
                    Ok(t)
                } else {
                    Err(Error::new(
                        ErrorKind::InvalidData,
                        format!(
                            "relative threshold \"{}\" ({}. element in list) must be within [0,1].",
                            &threshold_str,
                            i + 1
                        ),
                    ))
                }
            }
            Err(_) => Err(Error::new(
                ErrorKind::InvalidData,
                format!(
                    "threshold \"{}\" ({}. element in list) is required to be float, but isn't.",
                    &threshold_str,
                    i + 1
                ),
            )),
        };

        thresholds.push(
            match require {
                RequireThreshold::Absolute => Threshold::Absolute(usize::from_str(el.trim()).map_err(|_|
                    Error::new(
                            ErrorKind::InvalidData,
                            format!("threshold \"{}\" ({}. element in list) is required to be integer, but isn't.",
                    &threshold_str,
                    i + 1)))?),
            RequireThreshold::Relative => Threshold::Relative(rel_val?),
            RequireThreshold::Either =>
        if let Some(t) = usize::from_str(el.trim()).ok() {
            Threshold::Absolute(t)
        } else {
            Threshold::Relative(rel_val?)
            }
            }
            );
    }
    Ok(thresholds)
}

pub fn set_number_of_threads(params: &Params) {
    if let Params::Histgrowth { threads, .. }
         | Params::Hist { threads, .. }
         | Params::Stats { threads, .. }
         | Params::Subset { threads, .. }
         | Params::OrderedHistgrowth { threads, .. }
         | Params::Table { threads, .. } 
         | Params::Cdbg { threads, .. } 
         = params {
        if *threads > 0 {
            log::info!("running panacus on {} threads", &threads);
            rayon::ThreadPoolBuilder::new()
                .num_threads(*threads)
                .build_global()
                .unwrap();
        } else {
            log::info!("running panacus using all available CPUs");
            rayon::ThreadPoolBuilder::new().build_global().unwrap();
        }
    }
}

// make sure either group, groupby-sample, or groupby-haplotype is set
pub fn validate_single_groupby_option(groupby: &str, groupby_haplotype: bool, groupby_sample: bool) -> Result<(), Error> {
    let mut c = 0;
    c += (!groupby.is_empty()) as u8;
    c += (groupby_haplotype) as u8;
    c += (groupby_sample) as u8;
    if c > 1 {
        let msg = "At most one option of groupby, groupby-haplotype, and groupby-sample can be set at once, but at least two are given.";
        log::error!("{}", &msg);
        return Err(Error::new(ErrorKind::InvalidInput, msg));
    }
    Ok(())
}

pub fn run<W: Write>(params: Params, out: &mut BufWriter<W>) -> Result<(), Error> {
    set_number_of_threads(&params);

    if let Params::Histgrowth { ref groupby, groupby_haplotype, groupby_sample, .. }
         | Params::Hist { ref groupby, groupby_haplotype, groupby_sample, .. }
         | Params::Stats { ref groupby, groupby_haplotype, groupby_sample, .. }
         | Params::Subset { ref groupby, groupby_haplotype, groupby_sample, .. }
         | Params::OrderedHistgrowth { ref groupby, groupby_haplotype, groupby_sample, .. }
         | Params::Table { ref groupby, groupby_haplotype, groupby_sample, .. } 
         | Params::Cdbg { ref groupby, groupby_haplotype, groupby_sample, .. } 
         = params {
        validate_single_groupby_option(groupby, groupby_haplotype, groupby_sample)?;
    }

    match params {
        Params::Histgrowth { ref gfa_file, count, output_format, ..} => {
            //Hist
            let graph_aux = GraphAuxilliary::from_gfa(gfa_file, count);
            let abacus_aux = AbacusAuxilliary::from_params(&params, &graph_aux)?;
            let abaci = AbacusByTotal::abaci_from_gfa(gfa_file, count, &graph_aux, &abacus_aux)?;
            let mut hists = Vec::new();
            for abacus in abaci {
                hists.push(Hist::from_abacus(&abacus, Some(&graph_aux)));
            }
            //Growth
            let hist_aux = HistAuxilliary::from_params(&params)?;
            let filename = Path::new(&gfa_file).file_name().unwrap().to_str().unwrap();
            let growths: Vec<(CountType, Vec<Vec<f64>>)> = hists
                .par_iter()
                .map(|h| (h.count, h.calc_all_growths(&hist_aux)))
                .collect();
            log::info!("reporting histgrowth table");
            match output_format {
                OutputFormat::Table => write_histgrowth_table(
                    &hists,
                    &growths,
                    &hist_aux,
                    out,
                )?,
                OutputFormat::Html => write_histgrowth_html(
                    &Some(hists),
                    &growths,
                    &hist_aux,
                    &filename,
                    None,
                    out,
                )?,
            };
        }
        Params::Hist {ref gfa_file, count, output_format, ..} => {
            let graph_aux = GraphAuxilliary::from_gfa(gfa_file, count);
            let abacus_aux = AbacusAuxilliary::from_params(&params, &graph_aux)?;
            let abaci = AbacusByTotal::abaci_from_gfa(gfa_file, count, &graph_aux, &abacus_aux)?;
            let mut hists = Vec::new();
            for abacus in abaci {
                hists.push(Hist::from_abacus(&abacus, Some(&graph_aux)));
            }

            let filename = Path::new(&gfa_file).file_name().unwrap().to_str().unwrap();
            match output_format {
                OutputFormat::Table => write_hist_table(&hists, out)?,
                OutputFormat::Html => write_hist_html(&hists, &filename, out)?,
            };
        } 
        Params::Growth { ref hist_file, output_format, ..} => {
            let hist_aux = HistAuxilliary::from_params(&params)?;
            log::info!("loading coverage histogram from {}", hist_file);
            let mut data = BufReader::new(fs::File::open(&hist_file)?);
            let (coverages, comments) = parse_hists(&mut data)?;
            for c in comments {
                out.write(&c[..])?;
                out.write(b"\n")?;
            }
            let hists: Vec<Hist> = coverages.into_iter()
                        .map(|(count, coverage)| Hist { count, coverage }).collect();

            let filename = Path::new(&hist_file).file_name().unwrap().to_str().unwrap();
            let growths: Vec<(CountType, Vec<Vec<f64>>)> = hists
                .par_iter()
                .map(|h| (h.count, h.calc_all_growths(&hist_aux)))
                .collect();
            log::info!("reporting histgrowth table");
            match output_format {
                OutputFormat::Table => write_histgrowth_table(
                    &hists,
                    &growths,
                    &hist_aux,
                    out,
                )?,
                OutputFormat::Html => write_histgrowth_html(
                    &Some(hists),
                    &growths,
                    &hist_aux,
                    &filename,
                    None,
                    out,
                )?,
            };
        }
        Params::Stats { ref gfa_file, ..} => {
            let graph_aux = GraphAuxilliary::from_gfa(gfa_file, CountType::All);
            graph_aux.graph_info();

            let abacus_aux = AbacusAuxilliary::from_params(&params, &graph_aux)?;
            let mut data = bufreader_from_compressed_gfa(gfa_file);
            let (_, _, _, paths_len) = parse_gfa_paths_walks(&mut data, 
                                        &abacus_aux, &graph_aux, &CountType::Node);

            graph_aux.path_info(&paths_len);
        }
        Params::Subset { ref gfa_file, flt_quorum_min, flt_quorum_max, flt_length_min, flt_length_max, ..} => {
            let graph_aux = GraphAuxilliary::from_gfa(gfa_file, CountType::Node);
            let abacus_aux = AbacusAuxilliary::from_params(&params, &graph_aux)?;
            let mut data = bufreader_from_compressed_gfa(gfa_file);
            let abacus = AbacusByTotal::from_gfa(&mut data, &abacus_aux, &graph_aux, CountType::Node);
            data = bufreader_from_compressed_gfa(gfa_file);

            subset_path_gfa(&mut data, &abacus, &graph_aux, flt_quorum_min, flt_quorum_max, flt_length_min, flt_length_max);
            //println!("{}", abacus.countable.len()-1);
        }
        Params::OrderedHistgrowth {ref gfa_file, count, output_format, ..} => {
            let graph_aux = GraphAuxilliary::from_gfa(gfa_file, count);
            let abacus_aux = AbacusAuxilliary::from_params(&params, &graph_aux)?;
            let mut data = bufreader_from_compressed_gfa(gfa_file);
            let abacus = AbacusByGroup::from_gfa(
                &mut data,
                &abacus_aux,
                &graph_aux,
                count,
                false,
            )?;
            let hist_aux = HistAuxilliary::from_params(&params)?;
            match output_format {
                OutputFormat::Table => {
                    write_ordered_histgrowth_table(&abacus, &hist_aux, out)?;
                }
                OutputFormat::Html => {
                    write_ordered_histgrowth_html(&abacus, &hist_aux, &gfa_file, count, out)?;
                }
            }
        }
        Params::Table { ref gfa_file, count, total, ..} => {
            let graph_aux = GraphAuxilliary::from_gfa(gfa_file, count);
            let abacus_aux = AbacusAuxilliary::from_params(&params, &graph_aux)?;
            let mut data = BufReader::new(fs::File::open(&gfa_file)?);
            let abacus = AbacusByGroup::from_gfa(
                &mut data,
                &abacus_aux,
                &graph_aux,
                count,
                total,
            )?;

            abacus.to_tsv(total, out)?;
        }
        Params::Cdbg { ref gfa_file, k, ..} => {
            let graph_aux = GraphAuxilliary::from_cdbg_gfa(gfa_file, k);
            let abacus_aux = AbacusAuxilliary::from_params(&params, &graph_aux)?;

            let mut hists = Vec::new();
            let abaci_node = AbacusByTotal::abaci_from_gfa(gfa_file, CountType::Node, &graph_aux, &abacus_aux)?;
            let abaci_bp = AbacusByTotal::abaci_from_gfa(gfa_file, CountType::Bp, &graph_aux, &abacus_aux)?;
            hists.push(Hist::from_abacus(&abaci_node[0], None));
            hists.push(Hist::from_abacus(&abaci_bp[0], Some(&graph_aux)));

            // k-mers and unimer
            let n = hists[0].coverage.len();
            let mut kmer: Vec<usize> = vec![0; n];
            let mut unimer: Vec<usize> = vec![0; n];

            for i in 0..n {
                kmer[i] = hists[1].coverage[i] - (k-1)*hists[0].coverage[i];
                unimer[i] = hists[1].coverage[i] - k*hists[0].coverage[i];
            }

            let mut data = BufReader::new(fs::File::open(&gfa_file)?);
            let abaci_infix_eq = AbacusByTotal::from_cdbg_gfa(&mut data, &abacus_aux, &graph_aux, k, &unimer);

            println!("# infix_eq");
            for v in abaci_infix_eq.countable.iter() {
                println!("{}",v);
            }

            println!("# kmer");
            for i in 1..kmer.len() {
                println!("{}",kmer[i]);
            }
            write_hist_table(&hists, out)?;
        }
    }

    Ok(())
}<|MERGE_RESOLUTION|>--- conflicted
+++ resolved
@@ -27,8 +27,8 @@
 
 #[macro_export]
 macro_rules! clap_enum_variants {
-// Credit: Johan Andersson (https://github.com/repi)
-// Code from https://github.com/clap-rs/clap/discussions/4264
+    // Credit: Johan Andersson (https://github.com/repi)
+    // Code from https://github.com/clap-rs/clap/discussions/4264
     ($e: ty) => {{
         use clap::builder::TypedValueParser;
         clap::builder::PossibleValuesParser::new(<$e>::VARIANTS).map(|s| s.parse::<$e>().unwrap())
@@ -58,83 +58,79 @@
 
 #[derive(Subcommand, Debug)]
 pub enum Params {
-
     #[clap(alias = "hg", about = "Run hist and growth. Return the growth curve")]
     Histgrowth {
-<<<<<<< HEAD
         #[clap(
             index = 1,
             help = "graph in GFA1 format, accepts also compressed (.gz) file",
             required = true
         )]
         gfa_file: String,
-=======
-        #[clap(index = 1, help = "graph in GFA1 format, accepts also compressed (.gz) file", required = true)] 
-        gfa_file: String, 
-        #[clap(short, long, help = "Graph quantity to be counted", default_value = "node", ignore_case = true, value_parser = clap_enum_variants!(CountType),)] 
-        count: CountType, 
-        #[clap(name = "subset", short, long, help = "Produce counts by subsetting the graph to a given list of paths (1-column list) or path coordinates (3- or 12-column BED file)", default_value = "")] 
-        positive_list: String, 
-        #[clap(name = "exclude", short, long, help = "Exclude bp/node/edge in growth count that intersect with paths (1-column list) or path coordinates (3- or 12-column BED-file) provided by the given file", default_value = "")] 
-        negative_list: String, 
-        #[clap(short, long, help = "Merge counts from paths by path-group mapping from given tab-separated two-column file", default_value = "")] 
-        groupby: String, 
-        #[clap(short = 'H', long, help = "Merge counts from paths belonging to same haplotype")] 
-        groupby_haplotype: bool, 
-        #[clap(short = 'S', long, help = "Merge counts from paths belonging to same sample")] 
-        groupby_sample: bool, 
-        #[clap(short, long, help = "List of quorum fractions of the form <level1>,<level2>,... Number of values must be one or match that of coverage setting", default_value = "0")] 
-        quorum: String, 
-        #[clap(short = 'l', long, help = "List of absolute coverage thresholds of the form <level1>,<level2>,... Number of values must be one or match that of quorum setting", default_value = "1")] 
-        coverage: String, 
-        #[clap(short = 'a', long, help = "Also include histogram in output")] 
-        hist: bool, 
-        #[clap(short, long, help = "Choose output format: table (tab-separated-values) or html report", default_value = "table", ignore_case = true, value_parser = clap_enum_variants!(OutputFormat),)] 
-        output_format: OutputFormat, 
-        #[clap(short, long, help = "Run in parallel on N threads (0 for number of CPU cores)", default_value = "0")] 
+        #[clap(short, long, help = "Graph quantity to be counted", default_value = "node", ignore_case = true, value_parser = clap_enum_variants!(CountType),)]
+        count: CountType,
+        #[clap(
+            name = "subset",
+            short,
+            long,
+            help = "Produce counts by subsetting the graph to a given list of paths (1-column list) or path coordinates (3- or 12-column BED file)",
+            default_value = ""
+        )]
+        positive_list: String,
+        #[clap(
+            name = "exclude",
+            short,
+            long,
+            help = "Exclude bp/node/edge in growth count that intersect with paths (1-column list) or path coordinates (3- or 12-column BED-file) provided by the given file",
+            default_value = ""
+        )]
+        negative_list: String,
+        #[clap(
+            short,
+            long,
+            help = "Merge counts from paths by path-group mapping from given tab-separated two-column file",
+            default_value = ""
+        )]
+        groupby: String,
+        #[clap(
+            short = 'H',
+            long,
+            help = "Merge counts from paths belonging to same haplotype"
+        )]
+        groupby_haplotype: bool,
+        #[clap(
+            short = 'S',
+            long,
+            help = "Merge counts from paths belonging to same sample"
+        )]
+        groupby_sample: bool,
+        #[clap(
+            short,
+            long,
+            help = "List of quorum fractions of the form <level1>,<level2>,... Number of values must be one or match that of coverage setting",
+            default_value = "0"
+        )]
+        quorum: String,
+        #[clap(
+            short = 'l',
+            long,
+            help = "List of absolute coverage thresholds of the form <level1>,<level2>,... Number of values must be one or match that of quorum setting",
+            default_value = "1"
+        )]
+        coverage: String,
+        #[clap(short = 'a', long, help = "Also include histogram in output")]
+        hist: bool,
+        #[clap(short, long, help = "Choose output format: table (tab-separated-values) or html report", default_value = "table", ignore_case = true, value_parser = clap_enum_variants!(OutputFormat),)]
+        output_format: OutputFormat,
+        #[clap(
+            short,
+            long,
+            help = "Run in parallel on N threads (0 for number of CPU cores)",
+            default_value = "0"
+        )]
         threads: usize,
     },
->>>>>>> bda71061
 
     #[clap(alias = "h", about = "Calculate coverage histogram")]
-    Hist {
-        #[clap(index = 1, help = "graph in GFA1 format, accepts also compressed (.gz) file", required = true)] 
-        gfa_file: String,
-        #[clap(short, long, help = "Graph quantity to be counted", default_value = "node", ignore_case = true, value_parser = clap_enum_variants!(CountType),)] 
-        count: CountType,
-        #[clap(name = "subset", short, long, help = "Produce counts by subsetting the graph to a given list of paths (1-column list) or path coordinates (3- or 12-column BED file)", default_value = "")] 
-        positive_list: String,
-        #[clap(name = "exclude", short, long, help = "Exclude bp/node/edge in growth count that intersect with paths (1-column list) or path coordinates (3- or 12-column BED-file) provided by the given file; all intersecting bp/node/edge will be exluded also in other paths not part of the given list", default_value = "")] 
-        negative_list: String,
-        #[clap(short, long, help = "Merge counts from paths by path-group mapping from given tab-separated two-column file", default_value = "")] 
-        groupby: String,
-        #[clap(short = 'H', long, help = "Merge counts from paths belonging to same haplotype")] 
-        groupby_haplotype: bool,
-        #[clap(short = 'S', long, help = "Merge counts from paths belonging to same sample")] 
-        groupby_sample: bool,
-        #[clap(short, long, help = "Choose output format: table (tab-separated-values) or html report", default_value = "table", ignore_case = true, value_parser = clap_enum_variants!(OutputFormat),)] 
-        output_format: OutputFormat,
-        #[clap(short, long, help = "Run in parallel on N threads (0 for number of CPU cores)", default_value = "0")] 
-        threads: usize,
-    },
-
-    #[clap(alias = "g", about = "Calculate growth curve from coverage histogram")]
-    Growth {
-        #[clap(index = 1, help = "Coverage histogram as tab-separated value (tsv) file", required = true)] 
-        hist_file: String,
-        #[clap(short, long, help = "List of quorum fractions of the form <level1>,<level2>,... Number of values must be one or match that of coverage setting", default_value = "0")] 
-        quorum: String,
-        #[clap(short = 'l', long, help = "List of absolute coverage thresholds of the form <level1>,<level2>,... Number of values must be one or match that of quorum setting", default_value = "1")] 
-        coverage: String,
-        #[clap(short = 'a', long, help = "Also include histogram in output")] 
-        hist: bool, 
-        #[clap(short, long, help = "Choose output format: table (tab-separated-values) or html report", default_value = "table", ignore_case = true, value_parser = clap_enum_variants!(OutputFormat),)] 
-        output_format: OutputFormat,
-        #[clap(short, long, help = "Run in parallel on N threads (0 for number of CPU cores)", default_value = "0")] 
-        threads: usize,
-    },
-<<<<<<< HEAD
-    #[clap(alias = "h", about = "Calculate coverage histogram from GFA file")]
     Hist {
         #[clap(
             index = 1,
@@ -142,145 +138,423 @@
             required = true
         )]
         gfa_file: String,
-
-        #[clap(short, long,
-        help = "Graph quantity to be counted",
-        default_value = "node",
-        ignore_case = true,
-        value_parser = clap_enum_variants!(CountType),
-    )]
+        #[clap(short, long, help = "Graph quantity to be counted", default_value = "node", ignore_case = true, value_parser = clap_enum_variants!(CountType),)]
         count: CountType,
-=======
->>>>>>> bda71061
+        #[clap(
+            name = "subset",
+            short,
+            long,
+            help = "Produce counts by subsetting the graph to a given list of paths (1-column list) or path coordinates (3- or 12-column BED file)",
+            default_value = ""
+        )]
+        positive_list: String,
+        #[clap(
+            name = "exclude",
+            short,
+            long,
+            help = "Exclude bp/node/edge in growth count that intersect with paths (1-column list) or path coordinates (3- or 12-column BED-file) provided by the given file; all intersecting bp/node/edge will be exluded also in other paths not part of the given list",
+            default_value = ""
+        )]
+        negative_list: String,
+        #[clap(
+            short,
+            long,
+            help = "Merge counts from paths by path-group mapping from given tab-separated two-column file",
+            default_value = ""
+        )]
+        groupby: String,
+        #[clap(
+            short = 'H',
+            long,
+            help = "Merge counts from paths belonging to same haplotype"
+        )]
+        groupby_haplotype: bool,
+        #[clap(
+            short = 'S',
+            long,
+            help = "Merge counts from paths belonging to same sample"
+        )]
+        groupby_sample: bool,
+        #[clap(short, long, help = "Choose output format: table (tab-separated-values) or html report", default_value = "table", ignore_case = true, value_parser = clap_enum_variants!(OutputFormat),)]
+        output_format: OutputFormat,
+        #[clap(
+            short,
+            long,
+            help = "Run in parallel on N threads (0 for number of CPU cores)",
+            default_value = "0"
+        )]
+        threads: usize,
+    },
+
+    #[clap(alias = "g", about = "Calculate growth curve from coverage histogram")]
+    Growth {
+        #[clap(
+            index = 1,
+            help = "Coverage histogram as tab-separated value (tsv) file",
+            required = true
+        )]
+        hist_file: String,
+        #[clap(
+            short,
+            long,
+            help = "List of quorum fractions of the form <level1>,<level2>,... Number of values must be one or match that of coverage setting",
+            default_value = "0"
+        )]
+        quorum: String,
+        #[clap(
+            short = 'l',
+            long,
+            help = "List of absolute coverage thresholds of the form <level1>,<level2>,... Number of values must be one or match that of quorum setting",
+            default_value = "1"
+        )]
+        coverage: String,
+        #[clap(short = 'a', long, help = "Also include histogram in output")]
+        hist: bool,
+        #[clap(short, long, help = "Choose output format: table (tab-separated-values) or html report", default_value = "table", ignore_case = true, value_parser = clap_enum_variants!(OutputFormat),)]
+        output_format: OutputFormat,
+        #[clap(
+            short,
+            long,
+            help = "Run in parallel on N threads (0 for number of CPU cores)",
+            default_value = "0"
+        )]
+        threads: usize,
+    },
 
     #[clap(alias = "S", about = "Return general graph and paths statistics")]
     Stats {
-        #[clap(index = 1, help = "graph in GFA1 format, accepts also compressed (.gz) file", required = true)] 
-        gfa_file: String,
-        #[clap(name = "subset", short, long, help = "Produce counts by subsetting the graph to a given list of paths (1-column list) or path coordinates (3- or 12-column BED file)", default_value = "")] 
-        positive_list: String,
-        #[clap(name = "exclude", short, long, help = "Exclude bp/node/edge in growth count that intersect with paths (1-column list) or path coordinates (3- or 12-column BED-file) provided by the given file; all intersecting bp/node/edge will be exluded also in other paths not part of the given list", default_value = "")] 
-        negative_list: String,
-        #[clap(short, long, help = "Merge counts from paths by path-group mapping from given tab-separated two-column file", default_value = "")] 
-        groupby: String,
-        #[clap(short = 'H', long, help = "Merge counts from paths belonging to same haplotype")] 
-        groupby_haplotype: bool,
-        #[clap(short = 'S', long, help = "Merge counts from paths belonging to same sample")] 
-        groupby_sample: bool,
-        #[clap(short, long, help = "Run in parallel on N threads (0 for number of CPU cores)", default_value = "0")] 
-        threads: usize,
-    },
-
-    #[clap(alias = "s", about = "Subsets the paths")]
-    Subset {
-        #[clap(short='q', long, help = "Report nodes only if present at least in flt_quorum_min groups", default_value = "0")] 
-        flt_quorum_min: u32,
-        #[clap(short='Q', long, help = "Report nodes only if present at most in flt_quorum_max groups", default_value = "4294967295")] 
-        flt_quorum_max: u32,
-        #[clap(short='l', long, help = "Report nodes only if their length is at least flt_length_min base pairs", default_value = "0")] 
-        flt_length_min: u32,
-        #[clap(short='L', long, help = "Report nodes only if their length is at most flt_length_max base pairs", default_value = "4294967295")] 
-        flt_length_max: u32,
-        #[clap(index = 1, help = "graph in GFA1 format, accepts also compressed (.gz) file", required = true)] 
-        gfa_file: String,
-        #[clap(name = "subset", short, long, help = "Produce counts by subsetting the graph to a given list of paths (1-column list) or path coordinates (3- or 12-column BED file)", default_value = "")] 
-        positive_list: String,
-        #[clap(name = "exclude", short, long, help = "Exclude bp/node/edge in growth count that intersect with paths (1-column list) or path coordinates (3- or 12-column BED-file) provided by the given file; all intersecting bp/node/edge will be exluded also in other paths not part of the given list", default_value = "")] 
-        negative_list: String,
-        #[clap(short, long, help = "Merge counts from paths by path-group mapping from given tab-separated two-column file", default_value = "")] 
-        groupby: String,
-        #[clap(short = 'H', long, help = "Merge counts from paths belonging to same haplotype")] 
-        groupby_haplotype: bool,
-        #[clap(short = 'S', long, help = "Merge counts from paths belonging to same sample")] 
-        groupby_sample: bool,
-        #[clap(short, long, help = "Run in parallel on N threads (0 for number of CPU cores)", default_value = "0")] 
-        threads: usize,
-    },
-
-    #[clap(alias = "o", about = "Calculate growth curve based on group file order (if order is unspecified, use path order in GFA)")]
-    OrderedHistgrowth {
-<<<<<<< HEAD
         #[clap(
             index = 1,
             help = "graph in GFA1 format, accepts also compressed (.gz) file",
             required = true
         )]
-=======
-        #[clap(index = 1, help = "graph in GFA1 format, accepts also compressed (.gz) file", required = true)] 
->>>>>>> bda71061
         gfa_file: String,
-        #[clap(short, long, help = "Graph quantity to be counted", default_value = "node", ignore_case = true, value_parser = clap_enum_variants_no_all!(CountType),)] 
-        count: CountType,
-        #[clap(name = "order", short = 'O', long, help = "The ordered histogram will be produced according to order of paths/groups in the supplied file (1-column list). If this option is not used, the order is determined by the rank of paths/groups in the subset list, and if that option is not used, the order is determined by the rank of paths/groups in the GFA file.", default_value = "")] 
-        order: String,
-        #[clap(name = "subset", short, long, help = "Produce counts by subsetting the graph to a given list of paths (1-column list) or path coordinates (3- or 12-column BED file). If the \"order\" option is not used, the subset list will also indicate the order of paths/groups in the histogram.", default_value = "")] 
+        #[clap(
+            name = "subset",
+            short,
+            long,
+            help = "Produce counts by subsetting the graph to a given list of paths (1-column list) or path coordinates (3- or 12-column BED file)",
+            default_value = ""
+        )]
         positive_list: String,
-        #[clap(name = "exclude", short, long, help = "Exclude bp/node/edge in growth count that intersect with paths (1-column list) or path coordinates (3- or 12-column BED-file) provided by the given file", default_value = "")] 
+        #[clap(
+            name = "exclude",
+            short,
+            long,
+            help = "Exclude bp/node/edge in growth count that intersect with paths (1-column list) or path coordinates (3- or 12-column BED-file) provided by the given file; all intersecting bp/node/edge will be exluded also in other paths not part of the given list",
+            default_value = ""
+        )]
         negative_list: String,
-        #[clap(short, long, help = "Merge counts from paths by path-group mapping from given tab-separated two-column file", default_value = "")] 
+        #[clap(
+            short,
+            long,
+            help = "Merge counts from paths by path-group mapping from given tab-separated two-column file",
+            default_value = ""
+        )]
         groupby: String,
-        #[clap(short = 'H', long, help = "Merge counts from paths belonging to same haplotype")] 
+        #[clap(
+            short = 'H',
+            long,
+            help = "Merge counts from paths belonging to same haplotype"
+        )]
         groupby_haplotype: bool,
-        #[clap(short = 'S', long, help = "Merge counts from paths belonging to same sample")] 
+        #[clap(
+            short = 'S',
+            long,
+            help = "Merge counts from paths belonging to same sample"
+        )]
         groupby_sample: bool,
-        #[clap(short, long, help = "List of quorum fractions of the form <level1>,<level2>,... Number of values must be one or match that of coverage setting", default_value = "0")] 
-        quorum: String,
-        #[clap(short = 'l', long, help = "List of absolute coverage thresholds of the form <level1>,<level2>,... Number of values must be one or match that of quorum setting", default_value = "1")] 
-        coverage: String,
-         #[clap(short, long, help = "Choose output format: table (tab-separated-values) or html report", default_value = "table", ignore_case = true, value_parser = clap_enum_variants!(OutputFormat),)] 
-        output_format: OutputFormat,
-        #[clap(short, long, help = "Run in parallel on N threads (0 for number of CPU cores)", default_value = "0")] 
+        #[clap(
+            short,
+            long,
+            help = "Run in parallel on N threads (0 for number of CPU cores)",
+            default_value = "0"
+        )]
         threads: usize,
     },
 
-    #[clap(about = "Compute coverage table for count type")]
-    Table {
-<<<<<<< HEAD
+    #[clap(alias = "s", about = "Subsets the paths")]
+    Subset {
+        #[clap(
+            short = 'q',
+            long,
+            help = "Report nodes only if present at least in flt_quorum_min groups",
+            default_value = "0"
+        )]
+        flt_quorum_min: u32,
+        #[clap(
+            short = 'Q',
+            long,
+            help = "Report nodes only if present at most in flt_quorum_max groups",
+            default_value = "4294967295"
+        )]
+        flt_quorum_max: u32,
+        #[clap(
+            short = 'l',
+            long,
+            help = "Report nodes only if their length is at least flt_length_min base pairs",
+            default_value = "0"
+        )]
+        flt_length_min: u32,
+        #[clap(
+            short = 'L',
+            long,
+            help = "Report nodes only if their length is at most flt_length_max base pairs",
+            default_value = "4294967295"
+        )]
+        flt_length_max: u32,
         #[clap(
             index = 1,
             help = "graph in GFA1 format, accepts also compressed (.gz) file",
             required = true
         )]
-=======
-        #[clap(index = 1, help = "graph in GFA1 format, accepts also compressed (.gz) file", required = true)] 
->>>>>>> bda71061
         gfa_file: String,
-        #[clap(short, long, help = "Graph quantity to be counted", default_value = "node", ignore_case = true, value_parser = clap_enum_variants_no_all!(CountType),)] 
-        count: CountType,
-        #[clap(name = "total", short = 'a', long, help = "Summarize by totaling presence/absence over all groups")] 
-        total: bool,
-        #[clap(name = "subset", short, long, help = "Produce counts by subsetting the graph to a given list of paths (1-column list) or path coordinates (3- or 12-column BED file)", default_value = "")] 
+        #[clap(
+            name = "subset",
+            short,
+            long,
+            help = "Produce counts by subsetting the graph to a given list of paths (1-column list) or path coordinates (3- or 12-column BED file)",
+            default_value = ""
+        )]
         positive_list: String,
-        #[clap(name = "exclude", short, long, help = "Exclude bp/node/edge in growth count that intersect with paths (1-column list) or path coordinates (3- or 12-column BED-file) provided by the given file", default_value = "")] 
+        #[clap(
+            name = "exclude",
+            short,
+            long,
+            help = "Exclude bp/node/edge in growth count that intersect with paths (1-column list) or path coordinates (3- or 12-column BED-file) provided by the given file; all intersecting bp/node/edge will be exluded also in other paths not part of the given list",
+            default_value = ""
+        )]
         negative_list: String,
-        #[clap(short, long, help = "Merge counts from paths by path-group mapping from given tab-separated two-column file", default_value = "")] 
+        #[clap(
+            short,
+            long,
+            help = "Merge counts from paths by path-group mapping from given tab-separated two-column file",
+            default_value = ""
+        )]
         groupby: String,
-        #[clap(short = 'H', long, help = "Merge counts from paths belonging to same haplotype")] 
+        #[clap(
+            short = 'H',
+            long,
+            help = "Merge counts from paths belonging to same haplotype"
+        )]
         groupby_haplotype: bool,
-        #[clap(short = 'S', long, help = "Merge counts from paths belonging to same sample")] 
+        #[clap(
+            short = 'S',
+            long,
+            help = "Merge counts from paths belonging to same sample"
+        )]
         groupby_sample: bool,
-        #[clap(short, long, help = "Run in parallel on N threads (0 for number of CPU cores)", default_value = "0")] 
+        #[clap(
+            short,
+            long,
+            help = "Run in parallel on N threads (0 for number of CPU cores)",
+            default_value = "0"
+        )]
         threads: usize,
     },
 
-    #[clap(alias = "C", about = "Calculate the histogram and growth of a Compacted de Bruijn Graph")]
+    #[clap(
+        alias = "o",
+        about = "Calculate growth curve based on group file order (if order is unspecified, use path order in GFA)"
+    )]
+    OrderedHistgrowth {
+        #[clap(
+            index = 1,
+            help = "graph in GFA1 format, accepts also compressed (.gz) file",
+            required = true
+        )]
+        gfa_file: String,
+        #[clap(short, long, help = "Graph quantity to be counted", default_value = "node", ignore_case = true, value_parser = clap_enum_variants_no_all!(CountType),)]
+        count: CountType,
+        #[clap(
+            name = "order",
+            short = 'O',
+            long,
+            help = "The ordered histogram will be produced according to order of paths/groups in the supplied file (1-column list). If this option is not used, the order is determined by the rank of paths/groups in the subset list, and if that option is not used, the order is determined by the rank of paths/groups in the GFA file.",
+            default_value = ""
+        )]
+        order: String,
+        #[clap(
+            name = "subset",
+            short,
+            long,
+            help = "Produce counts by subsetting the graph to a given list of paths (1-column list) or path coordinates (3- or 12-column BED file). If the \"order\" option is not used, the subset list will also indicate the order of paths/groups in the histogram.",
+            default_value = ""
+        )]
+        positive_list: String,
+        #[clap(
+            name = "exclude",
+            short,
+            long,
+            help = "Exclude bp/node/edge in growth count that intersect with paths (1-column list) or path coordinates (3- or 12-column BED-file) provided by the given file",
+            default_value = ""
+        )]
+        negative_list: String,
+        #[clap(
+            short,
+            long,
+            help = "Merge counts from paths by path-group mapping from given tab-separated two-column file",
+            default_value = ""
+        )]
+        groupby: String,
+        #[clap(
+            short = 'H',
+            long,
+            help = "Merge counts from paths belonging to same haplotype"
+        )]
+        groupby_haplotype: bool,
+        #[clap(
+            short = 'S',
+            long,
+            help = "Merge counts from paths belonging to same sample"
+        )]
+        groupby_sample: bool,
+        #[clap(
+            short,
+            long,
+            help = "List of quorum fractions of the form <level1>,<level2>,... Number of values must be one or match that of coverage setting",
+            default_value = "0"
+        )]
+        quorum: String,
+        #[clap(
+            short = 'l',
+            long,
+            help = "List of absolute coverage thresholds of the form <level1>,<level2>,... Number of values must be one or match that of quorum setting",
+            default_value = "1"
+        )]
+        coverage: String,
+        #[clap(short, long, help = "Choose output format: table (tab-separated-values) or html report", default_value = "table", ignore_case = true, value_parser = clap_enum_variants!(OutputFormat),)]
+        output_format: OutputFormat,
+        #[clap(
+            short,
+            long,
+            help = "Run in parallel on N threads (0 for number of CPU cores)",
+            default_value = "0"
+        )]
+        threads: usize,
+    },
+
+    #[clap(about = "Compute coverage table for count type")]
+    Table {
+        #[clap(
+            index = 1,
+            help = "graph in GFA1 format, accepts also compressed (.gz) file",
+            required = true
+        )]
+        gfa_file: String,
+        #[clap(short, long, help = "Graph quantity to be counted", default_value = "node", ignore_case = true, value_parser = clap_enum_variants_no_all!(CountType),)]
+        count: CountType,
+        #[clap(
+            name = "total",
+            short = 'a',
+            long,
+            help = "Summarize by totaling presence/absence over all groups"
+        )]
+        total: bool,
+        #[clap(
+            name = "subset",
+            short,
+            long,
+            help = "Produce counts by subsetting the graph to a given list of paths (1-column list) or path coordinates (3- or 12-column BED file)",
+            default_value = ""
+        )]
+        positive_list: String,
+        #[clap(
+            name = "exclude",
+            short,
+            long,
+            help = "Exclude bp/node/edge in growth count that intersect with paths (1-column list) or path coordinates (3- or 12-column BED-file) provided by the given file",
+            default_value = ""
+        )]
+        negative_list: String,
+        #[clap(
+            short,
+            long,
+            help = "Merge counts from paths by path-group mapping from given tab-separated two-column file",
+            default_value = ""
+        )]
+        groupby: String,
+        #[clap(
+            short = 'H',
+            long,
+            help = "Merge counts from paths belonging to same haplotype"
+        )]
+        groupby_haplotype: bool,
+        #[clap(
+            short = 'S',
+            long,
+            help = "Merge counts from paths belonging to same sample"
+        )]
+        groupby_sample: bool,
+        #[clap(
+            short,
+            long,
+            help = "Run in parallel on N threads (0 for number of CPU cores)",
+            default_value = "0"
+        )]
+        threads: usize,
+    },
+
+    #[clap(
+        alias = "C",
+        about = "Calculate the histogram and growth of a Compacted de Bruijn Graph"
+    )]
     Cdbg {
-        #[clap(index = 1, help = "graph in GFA1 format, accepts also compressed (.gz) file representing a compacted de Bruijn graph", required = true)] 
+        #[clap(
+            index = 1,
+            help = "graph in GFA1 format, accepts also compressed (.gz) file representing a compacted de Bruijn graph",
+            required = true
+        )]
         gfa_file: String,
-        #[clap(short, long, help = "Value of k for cdBG", default_value = "")] 
+        #[clap(short, long, help = "Value of k for cdBG", default_value = "")]
         k: usize,
-        #[clap(name = "subset", short, long, help = "Produce counts by subsetting the graph to a given list of paths (1-column list) or path coordinates (3- or 12-column BED file)", default_value = "")] 
+        #[clap(
+            name = "subset",
+            short,
+            long,
+            help = "Produce counts by subsetting the graph to a given list of paths (1-column list) or path coordinates (3- or 12-column BED file)",
+            default_value = ""
+        )]
         positive_list: String,
-        #[clap(name = "exclude", short, long, help = "Exclude bp/node/edge in growth count that intersect with paths (1-column list) or path coordinates (3- or 12-column BED-file) provided by the given file", default_value = "")] 
+        #[clap(
+            name = "exclude",
+            short,
+            long,
+            help = "Exclude bp/node/edge in growth count that intersect with paths (1-column list) or path coordinates (3- or 12-column BED-file) provided by the given file",
+            default_value = ""
+        )]
         negative_list: String,
-        #[clap(short, long, help = "Merge counts from paths by path-group mapping from given tab-separated two-column file", default_value = "")] 
-        #[clap(short, long, help = "Merge counts from paths by path-group mapping from given tab-separated two-column file", default_value = "")] 
+        #[clap(
+            short,
+            long,
+            help = "Merge counts from paths by path-group mapping from given tab-separated two-column file",
+            default_value = ""
+        )]
+        #[clap(
+            short,
+            long,
+            help = "Merge counts from paths by path-group mapping from given tab-separated two-column file",
+            default_value = ""
+        )]
         groupby: String,
-        #[clap(short = 'H', long, help = "Merge counts from paths belonging to same haplotype")] 
+        #[clap(
+            short = 'H',
+            long,
+            help = "Merge counts from paths belonging to same haplotype"
+        )]
         groupby_haplotype: bool,
-        #[clap(short = 'S', long, help = "Merge counts from paths belonging to same sample")] 
+        #[clap(
+            short = 'S',
+            long,
+            help = "Merge counts from paths belonging to same sample"
+        )]
         groupby_sample: bool,
-        #[clap(short, long, help = "Run in parallel on N threads (0 for number of CPU cores)", default_value = "0")] 
+        #[clap(
+            short,
+            long,
+            help = "Run in parallel on N threads (0 for number of CPU cores)",
+            default_value = "0"
+        )]
         threads: usize,
     },
 }
@@ -344,13 +618,13 @@
 
 pub fn set_number_of_threads(params: &Params) {
     if let Params::Histgrowth { threads, .. }
-         | Params::Hist { threads, .. }
-         | Params::Stats { threads, .. }
-         | Params::Subset { threads, .. }
-         | Params::OrderedHistgrowth { threads, .. }
-         | Params::Table { threads, .. } 
-         | Params::Cdbg { threads, .. } 
-         = params {
+    | Params::Hist { threads, .. }
+    | Params::Stats { threads, .. }
+    | Params::Subset { threads, .. }
+    | Params::OrderedHistgrowth { threads, .. }
+    | Params::Table { threads, .. }
+    | Params::Cdbg { threads, .. } = params
+    {
         if *threads > 0 {
             log::info!("running panacus on {} threads", &threads);
             rayon::ThreadPoolBuilder::new()
@@ -365,7 +639,11 @@
 }
 
 // make sure either group, groupby-sample, or groupby-haplotype is set
-pub fn validate_single_groupby_option(groupby: &str, groupby_haplotype: bool, groupby_sample: bool) -> Result<(), Error> {
+pub fn validate_single_groupby_option(
+    groupby: &str,
+    groupby_haplotype: bool,
+    groupby_sample: bool,
+) -> Result<(), Error> {
     let mut c = 0;
     c += (!groupby.is_empty()) as u8;
     c += (groupby_haplotype) as u8;
@@ -381,19 +659,59 @@
 pub fn run<W: Write>(params: Params, out: &mut BufWriter<W>) -> Result<(), Error> {
     set_number_of_threads(&params);
 
-    if let Params::Histgrowth { ref groupby, groupby_haplotype, groupby_sample, .. }
-         | Params::Hist { ref groupby, groupby_haplotype, groupby_sample, .. }
-         | Params::Stats { ref groupby, groupby_haplotype, groupby_sample, .. }
-         | Params::Subset { ref groupby, groupby_haplotype, groupby_sample, .. }
-         | Params::OrderedHistgrowth { ref groupby, groupby_haplotype, groupby_sample, .. }
-         | Params::Table { ref groupby, groupby_haplotype, groupby_sample, .. } 
-         | Params::Cdbg { ref groupby, groupby_haplotype, groupby_sample, .. } 
-         = params {
+    if let Params::Histgrowth {
+        ref groupby,
+        groupby_haplotype,
+        groupby_sample,
+        ..
+    }
+    | Params::Hist {
+        ref groupby,
+        groupby_haplotype,
+        groupby_sample,
+        ..
+    }
+    | Params::Stats {
+        ref groupby,
+        groupby_haplotype,
+        groupby_sample,
+        ..
+    }
+    | Params::Subset {
+        ref groupby,
+        groupby_haplotype,
+        groupby_sample,
+        ..
+    }
+    | Params::OrderedHistgrowth {
+        ref groupby,
+        groupby_haplotype,
+        groupby_sample,
+        ..
+    }
+    | Params::Table {
+        ref groupby,
+        groupby_haplotype,
+        groupby_sample,
+        ..
+    }
+    | Params::Cdbg {
+        ref groupby,
+        groupby_haplotype,
+        groupby_sample,
+        ..
+    } = params
+    {
         validate_single_groupby_option(groupby, groupby_haplotype, groupby_sample)?;
     }
 
     match params {
-        Params::Histgrowth { ref gfa_file, count, output_format, ..} => {
+        Params::Histgrowth {
+            ref gfa_file,
+            count,
+            output_format,
+            ..
+        } => {
             //Hist
             let graph_aux = GraphAuxilliary::from_gfa(gfa_file, count);
             let abacus_aux = AbacusAuxilliary::from_params(&params, &graph_aux)?;
@@ -411,23 +729,18 @@
                 .collect();
             log::info!("reporting histgrowth table");
             match output_format {
-                OutputFormat::Table => write_histgrowth_table(
-                    &hists,
-                    &growths,
-                    &hist_aux,
-                    out,
-                )?,
-                OutputFormat::Html => write_histgrowth_html(
-                    &Some(hists),
-                    &growths,
-                    &hist_aux,
-                    &filename,
-                    None,
-                    out,
-                )?,
+                OutputFormat::Table => write_histgrowth_table(&hists, &growths, &hist_aux, out)?,
+                OutputFormat::Html => {
+                    write_histgrowth_html(&Some(hists), &growths, &hist_aux, &filename, None, out)?
+                }
             };
         }
-        Params::Hist {ref gfa_file, count, output_format, ..} => {
+        Params::Hist {
+            ref gfa_file,
+            count,
+            output_format,
+            ..
+        } => {
             let graph_aux = GraphAuxilliary::from_gfa(gfa_file, count);
             let abacus_aux = AbacusAuxilliary::from_params(&params, &graph_aux)?;
             let abaci = AbacusByTotal::abaci_from_gfa(gfa_file, count, &graph_aux, &abacus_aux)?;
@@ -441,8 +754,12 @@
                 OutputFormat::Table => write_hist_table(&hists, out)?,
                 OutputFormat::Html => write_hist_html(&hists, &filename, out)?,
             };
-        } 
-        Params::Growth { ref hist_file, output_format, ..} => {
+        }
+        Params::Growth {
+            ref hist_file,
+            output_format,
+            ..
+        } => {
             let hist_aux = HistAuxilliary::from_params(&params)?;
             log::info!("loading coverage histogram from {}", hist_file);
             let mut data = BufReader::new(fs::File::open(&hist_file)?);
@@ -451,8 +768,10 @@
                 out.write(&c[..])?;
                 out.write(b"\n")?;
             }
-            let hists: Vec<Hist> = coverages.into_iter()
-                        .map(|(count, coverage)| Hist { count, coverage }).collect();
+            let hists: Vec<Hist> = coverages
+                .into_iter()
+                .map(|(count, coverage)| Hist { count, coverage })
+                .collect();
 
             let filename = Path::new(&hist_file).file_name().unwrap().to_str().unwrap();
             let growths: Vec<(CountType, Vec<Vec<f64>>)> = hists
@@ -461,54 +780,59 @@
                 .collect();
             log::info!("reporting histgrowth table");
             match output_format {
-                OutputFormat::Table => write_histgrowth_table(
-                    &hists,
-                    &growths,
-                    &hist_aux,
-                    out,
-                )?,
-                OutputFormat::Html => write_histgrowth_html(
-                    &Some(hists),
-                    &growths,
-                    &hist_aux,
-                    &filename,
-                    None,
-                    out,
-                )?,
+                OutputFormat::Table => write_histgrowth_table(&hists, &growths, &hist_aux, out)?,
+                OutputFormat::Html => {
+                    write_histgrowth_html(&Some(hists), &growths, &hist_aux, &filename, None, out)?
+                }
             };
         }
-        Params::Stats { ref gfa_file, ..} => {
+        Params::Stats { ref gfa_file, .. } => {
             let graph_aux = GraphAuxilliary::from_gfa(gfa_file, CountType::All);
             graph_aux.graph_info();
 
             let abacus_aux = AbacusAuxilliary::from_params(&params, &graph_aux)?;
             let mut data = bufreader_from_compressed_gfa(gfa_file);
-            let (_, _, _, paths_len) = parse_gfa_paths_walks(&mut data, 
-                                        &abacus_aux, &graph_aux, &CountType::Node);
+            let (_, _, _, paths_len) =
+                parse_gfa_paths_walks(&mut data, &abacus_aux, &graph_aux, &CountType::Node);
 
             graph_aux.path_info(&paths_len);
         }
-        Params::Subset { ref gfa_file, flt_quorum_min, flt_quorum_max, flt_length_min, flt_length_max, ..} => {
+        Params::Subset {
+            ref gfa_file,
+            flt_quorum_min,
+            flt_quorum_max,
+            flt_length_min,
+            flt_length_max,
+            ..
+        } => {
             let graph_aux = GraphAuxilliary::from_gfa(gfa_file, CountType::Node);
             let abacus_aux = AbacusAuxilliary::from_params(&params, &graph_aux)?;
             let mut data = bufreader_from_compressed_gfa(gfa_file);
-            let abacus = AbacusByTotal::from_gfa(&mut data, &abacus_aux, &graph_aux, CountType::Node);
+            let abacus =
+                AbacusByTotal::from_gfa(&mut data, &abacus_aux, &graph_aux, CountType::Node);
             data = bufreader_from_compressed_gfa(gfa_file);
 
-            subset_path_gfa(&mut data, &abacus, &graph_aux, flt_quorum_min, flt_quorum_max, flt_length_min, flt_length_max);
+            subset_path_gfa(
+                &mut data,
+                &abacus,
+                &graph_aux,
+                flt_quorum_min,
+                flt_quorum_max,
+                flt_length_min,
+                flt_length_max,
+            );
             //println!("{}", abacus.countable.len()-1);
         }
-        Params::OrderedHistgrowth {ref gfa_file, count, output_format, ..} => {
+        Params::OrderedHistgrowth {
+            ref gfa_file,
+            count,
+            output_format,
+            ..
+        } => {
             let graph_aux = GraphAuxilliary::from_gfa(gfa_file, count);
             let abacus_aux = AbacusAuxilliary::from_params(&params, &graph_aux)?;
             let mut data = bufreader_from_compressed_gfa(gfa_file);
-            let abacus = AbacusByGroup::from_gfa(
-                &mut data,
-                &abacus_aux,
-                &graph_aux,
-                count,
-                false,
-            )?;
+            let abacus = AbacusByGroup::from_gfa(&mut data, &abacus_aux, &graph_aux, count, false)?;
             let hist_aux = HistAuxilliary::from_params(&params)?;
             match output_format {
                 OutputFormat::Table => {
@@ -519,27 +843,30 @@
                 }
             }
         }
-        Params::Table { ref gfa_file, count, total, ..} => {
+        Params::Table {
+            ref gfa_file,
+            count,
+            total,
+            ..
+        } => {
             let graph_aux = GraphAuxilliary::from_gfa(gfa_file, count);
             let abacus_aux = AbacusAuxilliary::from_params(&params, &graph_aux)?;
             let mut data = BufReader::new(fs::File::open(&gfa_file)?);
-            let abacus = AbacusByGroup::from_gfa(
-                &mut data,
-                &abacus_aux,
-                &graph_aux,
-                count,
-                total,
-            )?;
+            let abacus = AbacusByGroup::from_gfa(&mut data, &abacus_aux, &graph_aux, count, total)?;
 
             abacus.to_tsv(total, out)?;
         }
-        Params::Cdbg { ref gfa_file, k, ..} => {
+        Params::Cdbg {
+            ref gfa_file, k, ..
+        } => {
             let graph_aux = GraphAuxilliary::from_cdbg_gfa(gfa_file, k);
             let abacus_aux = AbacusAuxilliary::from_params(&params, &graph_aux)?;
 
             let mut hists = Vec::new();
-            let abaci_node = AbacusByTotal::abaci_from_gfa(gfa_file, CountType::Node, &graph_aux, &abacus_aux)?;
-            let abaci_bp = AbacusByTotal::abaci_from_gfa(gfa_file, CountType::Bp, &graph_aux, &abacus_aux)?;
+            let abaci_node =
+                AbacusByTotal::abaci_from_gfa(gfa_file, CountType::Node, &graph_aux, &abacus_aux)?;
+            let abaci_bp =
+                AbacusByTotal::abaci_from_gfa(gfa_file, CountType::Bp, &graph_aux, &abacus_aux)?;
             hists.push(Hist::from_abacus(&abaci_node[0], None));
             hists.push(Hist::from_abacus(&abaci_bp[0], Some(&graph_aux)));
 
@@ -549,21 +876,22 @@
             let mut unimer: Vec<usize> = vec![0; n];
 
             for i in 0..n {
-                kmer[i] = hists[1].coverage[i] - (k-1)*hists[0].coverage[i];
-                unimer[i] = hists[1].coverage[i] - k*hists[0].coverage[i];
+                kmer[i] = hists[1].coverage[i] - (k - 1) * hists[0].coverage[i];
+                unimer[i] = hists[1].coverage[i] - k * hists[0].coverage[i];
             }
 
             let mut data = BufReader::new(fs::File::open(&gfa_file)?);
-            let abaci_infix_eq = AbacusByTotal::from_cdbg_gfa(&mut data, &abacus_aux, &graph_aux, k, &unimer);
+            let abaci_infix_eq =
+                AbacusByTotal::from_cdbg_gfa(&mut data, &abacus_aux, &graph_aux, k, &unimer);
 
             println!("# infix_eq");
             for v in abaci_infix_eq.countable.iter() {
-                println!("{}",v);
+                println!("{}", v);
             }
 
             println!("# kmer");
             for i in 1..kmer.len() {
-                println!("{}",kmer[i]);
+                println!("{}", kmer[i]);
             }
             write_hist_table(&hists, out)?;
         }
