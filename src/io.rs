/* standard use */
use std::io::{BufRead, BufReader, Read};
use std::io::{Error, ErrorKind};
use std::str::{self, FromStr};

/* external use */
use flate2::read::MultiGzDecoder;
use quick_csv::Csv;
use rayon::prelude::*;
use strum_macros::{EnumString, EnumVariantNames};

/* internal use */
use crate::graph_broker::{AbacusByGroup, PathSegment, ThresholdContainer};
use crate::util::*;

#[derive(Debug, Clone, Copy, PartialEq, EnumString, EnumVariantNames)]
#[strum(serialize_all = "lowercase")]
pub enum OutputFormat {
    Table,
    Html,
}

pub fn bufreader_from_compressed_gfa(gfa_file: &str) -> BufReader<Box<dyn Read>> {
    log::info!("loading graph from {}", &gfa_file);
    let f = std::fs::File::open(gfa_file).expect("Error opening file");
    let reader: Box<dyn Read> = if gfa_file.ends_with(".gz") {
        log::info!("assuming that {} is gzip compressed..", &gfa_file);
        Box::new(MultiGzDecoder::new(f))
    } else {
        Box::new(f)
    };
    BufReader::new(reader)
}

pub fn parse_bed_to_path_segments<R: Read>(
    data: &mut BufReader<R>,
    use_block_info: bool,
) -> Vec<PathSegment> {
    // based on https://en.wikipedia.org/wiki/BED_(file_format)
    let mut segments = Vec::new();

    for (i, line) in data.lines().enumerate() {
        let line = match line {
            Ok(l) => l,
            Err(e) => {
                panic!("error reading line {}: {}", i + 1, e);
            }
        };

        let fields = {
            let mut fields: Vec<&str> = line.split('\t').collect();
            if fields.is_empty() {
                fields = vec![&line];
            }
            fields
        };
        let path_name = fields[0];

        if path_name.starts_with("browser ")
            || path_name.starts_with("track ")
            || path_name.starts_with('#')
        {
            continue;
        }

        if fields.len() == 1 {
            segments.push(PathSegment::from_str(path_name));
        } else if fields.len() >= 3 {
            let start = usize::from_str(fields[1]).expect(&format!(
                "error line {}: `{}` is not an usize",
                i + 1,
                fields[1]
            ));
            let end = usize::from_str(fields[2]).expect(&format!(
                "error line {}: `{}` is not an usize",
                i + 1,
                fields[2]
            ));

            if use_block_info && fields.len() == 12 {
                let block_count = fields[9].parse::<usize>().unwrap_or(0);
                let block_sizes: Vec<usize> = fields[10]
                    .split(',')
                    .filter_map(|s| usize::from_str(s.trim()).ok())
                    .collect();
                let block_starts: Vec<usize> = fields[11]
                    .split(',')
                    .filter_map(|s| usize::from_str(s.trim()).ok())
                    .collect();

                if block_count == block_sizes.len() && block_count == block_starts.len() {
                    for (size, start_offset) in block_sizes.iter().zip(block_starts.iter()) {
                        let block_start = start + start_offset;
                        let block_end = block_start + size;
                        segments.push(PathSegment::from_str_start_end(
                            path_name,
                            block_start,
                            block_end,
                        ));
                    }
                } else {
                    panic!(
                        "error in block sizes/starts in line {}: counts do not match",
                        i + 1
                    );
                }
            } else {
                segments.push(PathSegment::from_str_start_end(path_name, start, end));
            }
        } else {
            panic!(
                "error in line {}: row must have either 1, 3, or 12 columns, but has 2",
                i + 1
            );
        }
    }

    segments
}

pub fn parse_groups<R: Read>(data: &mut BufReader<R>) -> Result<Vec<(PathSegment, String)>, Error> {
    let mut res: Vec<(PathSegment, String)> = Vec::new();

    let mut i = 1;
    let mut buf = vec![];
    while data.read_until(b'\n', &mut buf).unwrap_or(0) > 0 {
        //Remove new line at the end
        if let Some(&last_byte) = buf.last() {
            if last_byte == b'\n' || last_byte == b'\r' {
                buf.pop();
            }
        }
        let line = String::from_utf8(buf.clone())
            .expect(&format!("error in line {}: some character is not UTF-8", i));
        let columns: Vec<&str> = line.split('\t').collect();

        if columns.len() != 2 {
            let msg = format!("error in line {}: table must have exactly two columns", i);
            log::error!("{}", &msg);
            return Err(Error::new(ErrorKind::InvalidData, msg));
        }

        let path_seg = PathSegment::from_str(columns[0]);
        res.push((path_seg, columns[1].to_string()));

        i += 1;
        buf.clear();
    }

    Ok(res)
}

pub fn parse_tsv<R: Read>(
    data: &mut BufReader<R>,
) -> Result<(Vec<Vec<u8>>, Vec<Vec<Vec<u8>>>), Error> {
    let mut comments = Vec::new();
    let mut table = Vec::new();
    let reader = Csv::from_reader(data)
        .delimiter(b'\t')
        .flexible(true)
        .has_header(false);

    let mut is_header = true;
    for (i, row) in reader.enumerate() {
        let row = row.map_err(|_| {
            let msg = format!("unable to parse row {}", i);
            log::error!("{}", &msg);
            Error::new(ErrorKind::Other, msg)
        })?;
        let row: Vec<Vec<u8>> = row.bytes_columns().map(|x| x.to_vec()).collect();
        if row.is_empty() {
            log::info!("Empty row, skipping");
            continue;
        }
        // Push header
        if is_header && (b'#' == row[0][0]) {
            let mut c = row[0].to_vec();
            for e in &row[1..] {
                c.push(b'\t');
                c.extend(e);
            }
            comments.push(c);
        // Skip empty lines (still need to have appropriate amount of tabs)
        } else if row
            .iter()
            .map(|x| x.is_empty())
            .fold(true, |acc, x| acc && x)
        {
            log::debug!("Skipping empty line");
            continue;
        // Handle comments
        } else if b'#' == row[0][0] {
            log::debug!("Handling comment");
            let mut c = row[0].to_vec();
            for e in &row[1..] {
                c.push(b'\t');
                c.extend(e);
            }
            comments.push(c);
        // Push everything else
        } else {
            is_header = false;
            table.push(row);
        }
    }
    Ok((comments, table))
}

fn transpose_table(table: &Vec<Vec<Vec<u8>>>) -> Vec<Vec<&[u8]>> {
    let n = table.first().unwrap_or(&Vec::new()).len();

    let mut res = vec![vec![&table[0][0][..]; table.len()]; n];

    for j in 0..n {
        for i in 0..table.len() {
            res[j][i] = &table[i][j][..];
        }
    }

    res
}

fn parse_column(col: &Vec<&[u8]>, offset: usize) -> Result<Vec<usize>, Error> {
    let skip_lines = 2;
    let mut res = vec![0; col.len() - skip_lines];

    for (i, e) in col[skip_lines..].iter().enumerate() {
        if let Ok(val) = usize::from_str(str::from_utf8(e).unwrap()) {
            res[i] = val;
        } else {
            let msg = format!(
                "error in line {}: value must be integer, but is '{}'",
                i + 3 + offset,
                &str::from_utf8(e).unwrap()
            );
            log::error!("{}", &msg);
            Err(Error::new(ErrorKind::InvalidData, msg))?
        }
    }

    Ok(res)
}

pub fn parse_hists<R: Read>(
    data: &mut BufReader<R>,
) -> Result<(Vec<(CountType, Vec<usize>)>, Vec<Vec<u8>>), Error> {
    log::info!("loading coverage histogram from");
    let (comments, raw_table) = parse_tsv(data)?;
    let raw_table = transpose_table(&raw_table);
    if raw_table.len() < 4 && b"panacus" != raw_table[0][0] {
        let msg = format!(
            "error in line {}: table appears not to be generated by panacus",
            comments.len()
        );
        log::error!("{}", &msg);
        return Err(Error::new(ErrorKind::InvalidData, msg));
    }

    let mut res = Vec::new();

    let index = parse_column(&raw_table[0], comments.len())?;
    let mx = index.iter().max().unwrap();
    for col in &raw_table[1..] {
        if b"hist" == &col[0] {
            let count = CountType::from_str(str::from_utf8(col[1]).unwrap()).map_err(|_| {
                let msg = format!(
                    "error in line {}: expected count type declaration, but got '{}'",
                    2 + comments.len(),
                    &str::from_utf8(col[1]).unwrap()
                );
                log::error!("{}", &msg);
                Error::new(ErrorKind::InvalidData, msg)
            })?;
            let mut cov = vec![0; mx + 1];
            for (i, c) in index.iter().zip(parse_column(col, comments.len())?) {
                cov[*i] = c;
            }

            res.push((count, cov));
        }
    }

    if res.is_empty() {
        let msg = "table does not contain hist columns";
        log::error!("{}", msg);
        Err(Error::new(ErrorKind::InvalidData, msg))
    } else {
        Ok((res, comments))
    }
}

#[allow(dead_code)]
pub fn parse_threshold_file<R: Read>(data: &mut BufReader<R>) -> Result<Vec<Threshold>, Error> {
    let mut res = Vec::new();

    let reader = Csv::from_reader(data)
        .delimiter(b'\t')
        .flexible(true)
        .has_header(false);
    for (i, row) in reader.enumerate() {
        let row = row.unwrap();
        let mut row_it = row.bytes_columns();
        if let Some(col) = row_it.next() {
            let threshold_str = str::from_utf8(col).unwrap();
            if let Ok(t) = usize::from_str(threshold_str) {
                res.push(Threshold::Absolute(t));
            } else if let Ok(t) = f64::from_str(threshold_str) {
                res.push(Threshold::Relative(t));
            } else {
                return Err(Error::new(
                    ErrorKind::InvalidData,
                    &format!(
                        "threshold \"{}\" (line {}) is neither an integer nor a float",
                        &threshold_str,
                        i + 1
                    )[..],
                ));
            }
        }
    }

    Ok(res)
}

<<<<<<< HEAD
//#[allow(dead_code)]
//pub fn parse_graph_aux<R: Read>(
//    data: &mut BufReader<R>,
//    index_edges: bool,
//) -> Result<
//    (
//        HashMap<Vec<u8>, ItemId>,
//        Vec<ItemIdSize>,
//        Option<Vec<Vec<u8>>>,
//        Vec<PathSegment>,
//    ),
//    std::io::Error,
//> {
//    // let's start
//    // IMPORTANT: id must be > 0, otherwise counting procedure will produce errors
//    let mut node_id = 1;
//    let mut node2id: HashMap<Vec<u8>, ItemId> = HashMap::default();
//    let mut edges: Option<Vec<Vec<u8>>> = if index_edges { Some(Vec::new()) } else { None };
//    let mut path_segments: Vec<PathSegment> = Vec::new();
//    let mut node_len: Vec<ItemIdSize> = Vec::new();
//    // add empty element to node_len to make it in sync with node_id
//    node_len.push(ItemIdSize::MAX);
//
//    let mut buf = vec![];
//    let mut i = 1;
//    while data.read_until(b'\n', &mut buf).unwrap_or(0) > 0 {
//        // really really make sure that we hit a new line, which is not guaranteed when reading
//        // from a compressed buffer
//        while buf.last().unwrap() != &b'\n' {
//            if data.read_until(b'\n', &mut buf).unwrap_or(0) == 0
//                && buf.last().unwrap_or(&b' ') != &b'\n'
//            {
//                buf.push(b'\n')
//            }
//        }
//        if buf[0] == b'S' {
//            let mut iter = buf[2..].iter();
//            let offset = iter.position(|&x| x == b'\t').ok_or_else(|| {
//                std::io::Error::new(
//                    std::io::ErrorKind::InvalidData,
//                    format!(
//                        "segment in line {} stops prematurely before declaration of identifier: {}",
//                        i,
//                        str::from_utf8(&buf).unwrap()
//                    ),
//                )
//            })?;
//            if node2id
//                .insert(buf[2..offset + 2].to_vec(), ItemId(node_id))
//                .is_some()
//            {
//                return Err(std::io::Error::new(
//                    std::io::ErrorKind::InvalidData,
//                    format!(
//                        "segment with ID {} occurs multiple times in GFA",
//                        str::from_utf8(&buf[2..offset + 2]).unwrap()
//                    ),
//                ));
//            }
//            node_id += 1;
//            let offset = iter
//                .position(|&x| x == b'\t' || x == b'\n' || x == b'\r')
//                .unwrap();
//            node_len.push(offset as ItemIdSize);
//        } else if index_edges && buf[0] == b'L' {
//            edges.as_mut().unwrap().push(buf.to_vec());
//        } else if buf[0] == b'P' {
//            let (path_seg, _) = parse_path_identifier(&buf);
//            path_segments.push(path_seg);
//        } else if buf[0] == b'W' {
//            let (path_seg, _) = parse_walk_identifier(&buf);
//            path_segments.push(path_seg);
//        }
//
//        buf.clear();
//        i += 1;
//    }
//
//    Ok((node2id, node_len, edges, path_segments))
//}
=======
pub fn parse_walk_identifier(data: &[u8]) -> (PathSegment, &[u8]) {
    let mut six_col: Vec<&str> = Vec::with_capacity(6);

    let mut it = data.iter();
    let mut i = 0;
    for _ in 0..6 {
        let j = it.position(|x| x == &b'\t').unwrap();
        six_col.push(str::from_utf8(&data[i..i + j]).unwrap());
        i += j + 1;
    }

    let seq_start = match six_col[4] {
        "*" => None,
        a => Some(usize::from_str(a).unwrap()),
    };

    let seq_end = match six_col[5] {
        "*" => None,
        a => Some(usize::from_str(a).unwrap()),
    };

    let path_seg = PathSegment::new(
        six_col[1].to_string(),
        six_col[2].to_string(),
        six_col[3].to_string(),
        seq_start,
        seq_end,
    );

    (path_seg, &data[i..])
}

pub fn parse_path_identifier(data: &[u8]) -> (PathSegment, &[u8]) {
    let mut iter = data.iter();

    let start = iter.position(|&x| x == b'\t').unwrap() + 1;
    let offset = iter.position(|&x| x == b'\t').unwrap();
    let path_name = str::from_utf8(&data[start..start + offset]).unwrap();
    (
        PathSegment::from_str(path_name),
        &data[start + offset + 1..],
    )
}

fn parse_walk_seq_to_item_vec(
    data: &[u8],
    graph_aux: &GraphAuxilliary,
) -> Vec<(ItemId, Orientation)> {
    // later codes assumes that data is non-empty...
    if data.is_empty() {
        return Vec::new();
    }

    // whatever the orientation of the first node is, will be used to split the sequence first;
    // this ensures that the first split results in an empty sequence at the beginning
    let s1 = Orientation::from_lg(data[0]);
    let s2 = s1.flip();

    let mut it = data.iter();
    let end = it
        .position(|x| x == &b'\t' || x == &b'\n' || x == &b'\r')
        .unwrap_or_else(|| it.len());

    log::debug!("parsing walk sequences of size {}..", end);

    // ignore first > | < so that no empty is created for 1st node
    let sids: Vec<(ItemId, Orientation)> = data[..end]
        .par_split(|x| &s1 == x)
        .map(|x| {
            if x.is_empty() {
                // not nice... but Rust expects struct `std::iter::Once<(ItemIdSize, util::Orientation)>`
                //
                // this case shouldn't occur too often, so should be fine in terms for runtime
                vec![]
            } else {
                let i = x.iter().position(|z| &s2 == z).unwrap_or(x.len());
                let sid = (
                    *graph_aux.node2id.get(&x[..i]).unwrap_or_else(|| {
                        panic!(
                            "walk contains unknown node {{{}}}'",
                            str::from_utf8(&x[..i]).unwrap()
                        )
                    }),
                    s1,
                );
                if i < x.len() {
                    // not nice... but Rust expects struct `std::iter::Once<(ItemIdSize, util::Orientation)>`
                    //
                    // this case can happen more frequently... hopefully it doesn't blow up the
                    // runtime
                    [sid]
                        .into_par_iter()
                        .chain(
                            x[i + 1..]
                                .par_split(|y| &s2 == y)
                                .map(|y| {
                                    if y.is_empty() {
                                        vec![]
                                    } else {
                                        vec![(
                                            *graph_aux.node2id.get(y).unwrap_or_else(|| {
                                                panic!(
                                                    "walk contains unknown node {{{}}}",
                                                    str::from_utf8(y).unwrap()
                                                )
                                            }),
                                            s2,
                                        )]
                                    }
                                })
                                .flatten(),
                        )
                        .collect()
                } else {
                    vec![sid]
                }
            }
        })
        .flatten()
        .collect();
    log::debug!("..done");
    sids
}

fn parse_walk_seq_update_tables(
    data: &[u8],
    graph_aux: &GraphAuxilliary,
    item_table: &mut ItemTable,
    exclude_table: Option<&mut ActiveTable>,
    num_path: usize,
) -> (u32, u32) {
    // later codes assumes that data is non-empty...
    if data.is_empty() {
        return (0, 0);
    }

    let items_ptr = Wrap(&mut item_table.items);
    let id_prefsum_ptr = Wrap(&mut item_table.id_prefsum);

    let mutex_vec: Vec<_> = item_table
        .items
        .iter()
        .map(|x| Arc::new(Mutex::new(x)))
        .collect();

    let mut it = data.iter();
    let end = it
        .position(|x| x == &b'\t' || x == &b'\n' || x == &b'\r')
        .unwrap();

    log::debug!("parsing walk sequences of size {}..", end);

    let bp_len = Arc::new(AtomicU32::new(0));
    // ignore first > | < so that no empty is created for 1st node
    data[1..end]
        .par_split(|&x| x == b'>' || x == b'<')
        .for_each(|node| {
            let sid = *graph_aux
                .node2id
                .get(node)
                .unwrap_or_else(|| panic!("unknown node {}", str::from_utf8(node).unwrap()));
            let idx = (sid.0 as usize) % SIZE_T;
            if let Ok(_) = mutex_vec[idx].lock() {
                unsafe {
                    (*items_ptr.0)[idx].push(sid.0);
                    (*id_prefsum_ptr.0)[idx][num_path + 1] += 1;
                }
            }
            bp_len.fetch_add(graph_aux.node_len(&sid), Ordering::SeqCst);
        });
    let bp_len = bp_len.load(Ordering::SeqCst);

    // compute prefix sum
    let mut num_nodes_path = 0;
    for i in 0..SIZE_T {
        num_nodes_path += item_table.id_prefsum[i][num_path + 1];
        item_table.id_prefsum[i][num_path + 1] += item_table.id_prefsum[i][num_path];
    }

    // is exclude table is given, we assume that all nodes of the path are excluded
    if let Some(ex) = exclude_table {
        log::error!("flagging nodes of path as excluded");
        for i in 0..SIZE_T {
            for j in (item_table.id_prefsum[i][num_path] as usize)
                ..(item_table.id_prefsum[i][num_path + 1] as usize)
            {
                ex.items[item_table.items[i][j] as usize] |= true;
            }
        }
    }

    log::debug!("..done");
    (num_nodes_path as u32, bp_len)
}

fn parse_path_seq_to_item_vec(
    data: &[u8],
    graph_aux: &GraphAuxilliary,
) -> Vec<(ItemId, Orientation)> {
    let mut it = data.iter();
    let end = it
        .position(|x| x == &b'\t' || x == &b'\n' || x == &b'\r')
        .unwrap();

    log::debug!("parsing path sequences of size {}..", end);

    let sids: Vec<(ItemId, Orientation)> = data[..end]
        .par_split(|&x| x == b',')
        .map(|node| {
            // Parallel
            let sid = *graph_aux
                .node2id
                .get(&node[..node.len() - 1])
                .unwrap_or_else(|| {
                    panic!(
                        "unknown node {}",
                        str::from_utf8(&node[..node.len() - 1]).unwrap()
                    )
                });
            (sid, Orientation::from_pm(node[node.len() - 1]))
        })
        .collect();

    log::debug!("..done");

    sids
}

fn parse_path_seq_update_tables(
    data: &[u8],
    graph_aux: &GraphAuxilliary,
    item_table: &mut ItemTable,
    exclude_table: Option<&mut ActiveTable>,
    num_path: usize,
) -> (u32, u32) {
    let mut it = data.iter();
    let end = it
        .position(|x| x == &b'\t' || x == &b'\n' || x == &b'\r')
        .unwrap();

    log::debug!("parsing path sequences of size {} bytes..", end);

    let items_ptr = Wrap(&mut item_table.items);
    let id_prefsum_ptr = Wrap(&mut item_table.id_prefsum);

    let mutex_vec: Vec<_> = item_table
        .items
        .iter()
        .map(|x| Arc::new(Mutex::new(x)))
        .collect();

    let bp_len = Arc::new(AtomicU32::new(0));
    //let mut plus_strands: Vec<u32> = vec![0; rayon::current_num_threads()];
    data[..end].par_split(|&x| x == b',').for_each(|node| {
        let sid = *graph_aux
            .node2id
            .get(&node[0..node.len() - 1])
            .unwrap_or_else(|| panic!("unknown node {}", str::from_utf8(node).unwrap()));
        let o = node[node.len() - 1];
        assert!(
            o == b'-' || o == b'+',
            "unknown orientation of segment {}",
            str::from_utf8(node).unwrap()
        );
        //plus_strands[rayon::current_thread_index().unwrap()] += (o == b'+') as u32;

        let idx = (sid.0 as usize) % SIZE_T;

        if let Ok(_) = mutex_vec[idx].lock() {
            unsafe {
                (*items_ptr.0)[idx].push(sid.0);
                (*id_prefsum_ptr.0)[idx][num_path + 1] += 1;
            }
        }
        bp_len.fetch_add(graph_aux.node_len(&sid), Ordering::SeqCst);
    });
    let bp_len = bp_len.load(Ordering::SeqCst);

    // compute prefix sum
    let mut num_nodes_path = 0;
    for i in 0..SIZE_T {
        num_nodes_path += item_table.id_prefsum[i][num_path + 1];
        item_table.id_prefsum[i][num_path + 1] += item_table.id_prefsum[i][num_path];
    }

    // is exclude table is given, we assume that all nodes of the path are excluded
    if let Some(ex) = exclude_table {
        log::debug!("flagging nodes of path as excluded");
        for i in 0..SIZE_T {
            for j in (item_table.id_prefsum[i][num_path] as usize)
                ..(item_table.id_prefsum[i][num_path + 1] as usize)
            {
                ex.items[item_table.items[i][j] as usize] |= true;
            }
        }
    }

    log::debug!("..done");
    (num_nodes_path as u32, bp_len)
}

#[allow(dead_code)]
pub fn parse_graph_aux<R: Read>(
    data: &mut BufReader<R>,
    index_edges: bool,
) -> Result<
    (
        HashMap<Vec<u8>, ItemId>,
        Vec<ItemIdSize>,
        Option<Vec<Vec<u8>>>,
        Vec<PathSegment>,
    ),
    std::io::Error,
> {
    // let's start
    // IMPORTANT: id must be > 0, otherwise counting procedure will produce errors
    let mut node_id = 1;
    let mut node2id: HashMap<Vec<u8>, ItemId> = HashMap::default();
    let mut edges: Option<Vec<Vec<u8>>> = if index_edges { Some(Vec::new()) } else { None };
    let mut path_segments: Vec<PathSegment> = Vec::new();
    let mut node_len: Vec<ItemIdSize> = Vec::new();
    // add empty element to node_len to make it in sync with node_id
    node_len.push(ItemIdSize::MAX);

    let mut buf = vec![];
    let mut i = 1;
    while data.read_until(b'\n', &mut buf).unwrap_or(0) > 0 {
        // really really make sure that we hit a new line, which is not guaranteed when reading
        // from a compressed buffer
        while buf.last().unwrap() != &b'\n' {
            if data.read_until(b'\n', &mut buf).unwrap_or(0) == 0
                && buf.last().unwrap_or(&b' ') != &b'\n'
            {
                buf.push(b'\n')
            }
        }
        if buf[0] == b'S' {
            let mut iter = buf[2..].iter();
            let offset = iter.position(|&x| x == b'\t').ok_or_else(|| {
                std::io::Error::new(
                    std::io::ErrorKind::InvalidData,
                    format!(
                        "segment in line {} stops prematurely before declaration of identifier: {}",
                        i,
                        str::from_utf8(&buf).unwrap()
                    ),
                )
            })?;
            if node2id
                .insert(buf[2..offset + 2].to_vec(), ItemId(node_id))
                .is_some()
            {
                return Err(std::io::Error::new(
                    std::io::ErrorKind::InvalidData,
                    format!(
                        "segment with ID {} occurs multiple times in GFA",
                        str::from_utf8(&buf[2..offset + 2]).unwrap()
                    ),
                ));
            }
            node_id += 1;
            let offset = iter
                .position(|&x| x == b'\t' || x == b'\n' || x == b'\r')
                .unwrap();
            node_len.push(offset as ItemIdSize);
        } else if index_edges && buf[0] == b'L' {
            edges.as_mut().unwrap().push(buf.to_vec());
        } else if buf[0] == b'P' {
            let (path_seg, _) = parse_path_identifier(&buf);
            path_segments.push(path_seg);
        } else if buf[0] == b'W' {
            let (path_seg, _) = parse_walk_identifier(&buf);
            path_segments.push(path_seg);
        }

        buf.clear();
        i += 1;
    }

    Ok((node2id, node_len, edges, path_segments))
}
>>>>>>> 4b13fcfe

// pub fn parse_cdbg_gfa_paths_walks<R: Read>(
//     data: &mut BufReader<R>,
//     abacus_aux: &GraphMask,
//     graph_aux: &GraphStorage,
//     k: usize,
// ) -> ItemTable {
//     let mut item_table = ItemTable::new(graph_aux.path_segments.len());
//     //let mut k_count = 0;
//     //let (mut subset_covered_bps, mut exclude_table, include_map, exclude_map) = abacus_aux.load_optional_subsetting(&graph_aux, &count);
//
//     let mut num_path = 0;
//     let mut buf = vec![];
//     while data.read_until(b'\n', &mut buf).unwrap_or(0) > 0 {
//         if buf[0] == b'P' {
//             let (_path_seg, buf_path_seg) = parse_path_identifier(&buf);
//             let sids = parse_path_seq_to_item_vec(&buf_path_seg, &graph_aux);
//             let mut u_sid = sids[0].0 .0 as usize - 1;
//             let mut u_ori = sids[0].1;
//             for i in 1..sids.len() {
//                 let v_sid = sids[i].0 .0 as usize - 1;
//                 let v_ori = sids[i].1;
//                 let k_plus_one_mer =
//                     graph_aux.get_k_plus_one_mer_edge(u_sid, u_ori, v_sid, v_ori, k);
//                 //println!("{}", bits2kmer(k_plus_one_mer, k+1));
//                 let infix = get_infix(k_plus_one_mer, k);
//                 let infix_rc = revcmp(infix, k - 1);
//                 if infix < infix_rc {
//                     let idx = (infix as usize) % SIZE_T;
//                     item_table.items[idx].push(k_plus_one_mer);
//                     item_table.id_prefsum[idx][num_path + 1] += 1;
//                 } else if infix > infix_rc {
//                     let idx = (infix_rc as usize) % SIZE_T;
//                     item_table.items[idx].push(revcmp(k_plus_one_mer, k + 1));
//                     item_table.id_prefsum[idx][num_path + 1] += 1;
//                 } // else ignore palindrome, since it always breaks the node
//
//                 u_sid = v_sid;
//                 u_ori = v_ori;
//             }
//
//             // compute prefix sum
//             for i in 0..SIZE_T {
//                 item_table.id_prefsum[i][num_path + 1] += item_table.id_prefsum[i][num_path];
//             }
//
//             num_path += 1;
//         }
//         buf.clear();
//     }
//
//     item_table
// }

pub fn write_table(headers: &Vec<Vec<String>>, columns: &Vec<Vec<f64>>) -> Result<String, Error> {
    let n = headers.first().unwrap_or(&Vec::new()).len();
    let mut res = String::new();
    for i in 0..n {
        for j in 0..headers.len() {
            if j > 0 {
                res.push_str("\t");
            }
            res.push_str(&format!("{:0}", headers[j][i]));
        }
        res.push_str("\n");
    }
    let n = columns.first().unwrap_or(&Vec::new()).len();
    for i in 0..n {
        res.push_str(&i.to_string());
        for j in 0..columns.len() {
            res.push_str(&format!("\t{:0}", columns[j][i].floor()));
        }
        res.push_str("\n");
    }
    Ok(res)
}

pub fn write_ordered_table(
    headers: &Vec<Vec<String>>,
    columns: &Vec<Vec<f64>>,
    index: &Vec<String>,
) -> anyhow::Result<String> {
    let n = headers.first().unwrap_or(&Vec::new()).len();
    let mut res = String::new();

    for i in 0..n {
        for j in 0..headers.len() {
            if j > 0 {
                res.push_str("\t");
            }
            res.push_str(&format!("{:0}", headers[j][i]));
        }
        res.push_str("\n");
    }
    let n = columns.first().unwrap_or(&Vec::new()).len();
    for i in 1..n {
        res.push_str(&format!("{}", index[i - 1]));
        for column in columns {
            res.push_str(&format!("\t{:0}", column[i].floor()));
        }
        res.push_str("\n");
    }

    Ok(res)
}

// pub fn write_hist_table<W: Write>(hists: &[Hist], out: &mut BufWriter<W>) -> Result<(), Error> {
//     log::info!("reporting hist table");
//     writeln!(
//         out,
//         "# {}",
//         std::env::args().collect::<Vec<String>>().join(" ")
//     )?;
//
//     let mut header_cols = vec![vec![
//         "panacus".to_string(),
//         "count".to_string(),
//         String::new(),
//         String::new(),
//     ]];
//     let mut output_columns = Vec::new();
//     for h in hists.iter() {
//         output_columns.push(h.coverage.iter().map(|x| *x as f64).collect());
//         header_cols.push(vec![
//             "hist".to_string(),
//             h.count.to_string(),
//             String::new(),
//             String::new(),
//         ])
//     }
//     write_table(&header_cols, &output_columns, out)
// }
fn write_metadata_comments() -> anyhow::Result<String> {
    let mut res = format!(
        "# {}\n",
        std::env::args().collect::<Vec<String>>().join(" ")
    );
    let version = option_env!("GIT_HASH").unwrap_or(env!("CARGO_PKG_VERSION"));
    let version = format!("# version {}", version);
    res.push_str(&version);
    Ok(res)
}

pub fn write_ordered_histgrowth_table(
    abacus_group: &AbacusByGroup,
    hist_aux: &ThresholdContainer,
    node_lens: &Vec<u32>,
) -> anyhow::Result<String> {
    log::info!("reporting ordered-growth table");
    let mut res = write_metadata_comments()?;

    let mut output_columns: Vec<Vec<f64>> = hist_aux
        .coverage
        .par_iter()
        .zip(&hist_aux.quorum)
        .map(|(c, q)| {
            log::info!(
                "calculating ordered growth for coverage >= {} and quorum >= {}",
                &c,
                &q
            );
            abacus_group.calc_growth(c, q, node_lens)
        })
        .collect();

    // insert empty row for 0 element
    for c in &mut output_columns {
        c.insert(0, f64::NAN);
    }
    let m = hist_aux.coverage.len();
    let mut header_cols = vec![vec![
        "panacus".to_string(),
        "count".to_string(),
        "coverage".to_string(),
        "quorum".to_string(),
    ]];
    header_cols.extend(
        std::iter::repeat("ordered-growth")
            .take(m)
            .zip(std::iter::repeat(abacus_group.count).take(m))
            .zip(hist_aux.coverage.iter())
            .zip(&hist_aux.quorum)
            .map(|(((p, t), c), q)| {
                vec![p.to_string(), t.to_string(), c.get_string(), q.get_string()]
            })
            .collect::<Vec<Vec<String>>>(),
    );
    let table = write_ordered_table(&header_cols, &output_columns, &abacus_group.groups)?;
    res.push_str(&table);
    Ok(res)
}

#[cfg(test)]
mod tests {
    //use super::*;
    //use std::collections::HashMap;
    //use std::io::Cursor;
    //use std::str::from_utf8;

    //fn mock_graph_auxilliary() -> GraphStorage {
    //    GraphStorage {
    //        node2id: {
    //            let mut node2id = HashMap::new();
    //            node2id.insert(b"node1".to_vec(), ItemId(1));
    //            node2id.insert(b"node2".to_vec(), ItemId(2));
    //            node2id.insert(b"node3".to_vec(), ItemId(3));
    //            node2id
    //        },
    //        node_lens: Vec::new(),
    //        edge2id: None,
    //        path_segments: Vec::new(),
    //        node_count: 3,
    //        edge_count: 0,
    //        degree: Some(Vec::new()),
    //        //extremities: Some(Vec::new())
    //    }
    // use super::*;
    // use std::collections::HashMap;
    // use std::io::Cursor;
    // use std::str::from_utf8;

    // fn mock_graph_auxilliary() -> GraphStorage {
    //     GraphStorage {
    //         node2id: {
    //             let mut node2id = HashMap::new();
    //             node2id.insert(b"node1".to_vec(), ItemId(1));
    //             node2id.insert(b"node2".to_vec(), ItemId(2));
    //             node2id.insert(b"node3".to_vec(), ItemId(3));
    //             node2id
    //         },
    //         node_lens: Vec::new(),
    //         edge2id: None,
    //         path_segments: Vec::new(),
    //         node_count: 3,
    //         edge_count: 0,
    //         degree: Some(Vec::new()),
    //         //extremities: Some(Vec::new())
    //     }
    // }

    // // Test parse_walk_identifier function
    // #[test]
    // fn test_parse_walk_identifier() {
    //     let data = b"W\tG01\t0\tU00096.3\t3\t4641652\t>3>4>5>7>8>";
    //     let (path_segment, data) = parse_walk_identifier(data);
    //     dbg!(&path_segment);

    //     assert_eq!(path_segment.sample, "G01".to_string());
    //     assert_eq!(path_segment.haplotype, Some("0".to_string()));
    //     assert_eq!(path_segment.seqid, Some("U00096.3".to_string()));
    //     assert_eq!(path_segment.start, Some(3));
    //     assert_eq!(path_segment.end, Some(4641652));
    //     assert_eq!(from_utf8(data).unwrap(), ">3>4>5>7>8>");
    // }

    // #[test]
    // #[should_panic(expected = "unwrap")]
    // fn test_parse_walk_identifier_invalid_utf8() {
    //     let data = b"W\tG01\t0\tU00096.3\t3\t>3>4>5>7>8>";
    //     parse_walk_identifier(data);
    // }

    // // Test parse_path_identifier function
    // #[test]
    // fn test_parse_path_identifier() {
    //     let data = b"P\tGCF_000005845.2_ASM584v2_genomic.fna#0#contig1\t1+,2+,3+,4+\t*";
    //     let (path_segment, rest) = parse_path_identifier(data);

    //     assert_eq!(
    //         path_segment.to_string(),
    //         "GCF_000005845.2_ASM584v2_genomic.fna#0#contig1"
    //     );
    //     assert_eq!(from_utf8(rest).unwrap(), "1+,2+,3+,4+\t*");
    // }

    //// Test parse_walk_seq_to_item_vec function
    //#[test]
    //fn test_parse_walk_seq_to_item_vec() {
    //    let data = b">node1<node2\t";
    //    let graph_aux = MockGraphStorage::new();

    //    let result = parse_walk_seq_to_item_vec(data, &graph_aux);
    //    assert_eq!(result.len(), 2);
    //    assert_eq!(result[0], (1, Orientation::Forward));
    //    assert_eq!(result[1], (2, Orientation::Backward));
    //}
    //
    //// Test parse_walk_identifier function
    //#[test]
    //fn test_parse_walk_identifier() {
    //    let data = b"W\tG01\t0\tU00096.3\t3\t4641652\t>3>4>5>7>8>";
    //    let (path_segment, data) = parse_walk_identifier(data);
    //    dbg!(&path_segment);
    //
    //    assert_eq!(path_segment.sample, "G01".to_string());
    //    assert_eq!(path_segment.haplotype, Some("0".to_string()));
    //    assert_eq!(path_segment.seqid, Some("U00096.3".to_string()));
    //    assert_eq!(path_segment.start, Some(3));
    //    assert_eq!(path_segment.end, Some(4641652));
    //    assert_eq!(from_utf8(data).unwrap(), ">3>4>5>7>8>");
    //}
    //
    //#[test]
    //#[should_panic(expected = "unwrap")]
    //fn test_parse_walk_identifier_invalid_utf8() {
    //    let data = b"W\tG01\t0\tU00096.3\t3\t>3>4>5>7>8>";
    //    parse_walk_identifier(data);
    //}
    //
    //// Test parse_path_identifier function
    //#[test]
    //fn test_parse_path_identifier() {
    //    let data = b"P\tGCF_000005845.2_ASM584v2_genomic.fna#0#contig1\t1+,2+,3+,4+\t*";
    //    let (path_segment, rest) = parse_path_identifier(data);
    //
    //    assert_eq!(
    //        path_segment.to_string(),
    //        "GCF_000005845.2_ASM584v2_genomic.fna#0#contig1"
    //    );
    //    assert_eq!(from_utf8(rest).unwrap(), "1+,2+,3+,4+\t*");
    //}
    //
    ////// Test parse_walk_seq_to_item_vec function
    ////#[test]
    ////fn test_parse_walk_seq_to_item_vec() {
    ////    let data = b">node1<node2\t";
    ////    let graph_aux = MockGraphStorage::new();
    //
    ////    let result = parse_walk_seq_to_item_vec(data, &graph_aux);
    ////    assert_eq!(result.len(), 2);
    ////    assert_eq!(result[0], (1, Orientation::Forward));
    ////    assert_eq!(result[1], (2, Orientation::Backward));
    ////}
    //
    //// Test parse_path_seq_to_item_vec function
    //#[test]
    //fn test_parse_path_seq_to_item_vec() {
    //    let data = b"node1+,node2-\t*";
    //    let graph_aux = mock_graph_auxilliary();
    //
    //    let result = parse_path_seq_to_item_vec(data, &graph_aux);
    //    assert_eq!(result.len(), 2);
    //    assert_eq!(result[0], (ItemId(1), Orientation::Forward));
    //    assert_eq!(result[1], (ItemId(2), Orientation::Backward));
    //}
    //
    ////#[test]
    ////fn test_parse_cdbg_gfa_paths_walks() {
    ////    let data = b"P\tpath1\tnode1+,node2-\n";
    ////    let mut reader = BufReader::new(&data[..]);
    ////    let graph_aux = mock_graph_auxilliary();
    //
    ////    let result = parse_cdbg_gfa_paths_walks(&mut reader, &graph_aux, 3);
    ////    dbg!(&result);
    //
    ////    assert_eq!(result.items.len(), SIZE_T);
    ////}
    //
    //// Test update_tables
    ////#[test]
    ////fn test_update_tables() {
    ////    let mut item_table = ItemTable::new(10);
    ////    let graph_aux = mock_graph_auxilliary();
    ////    let path = vec![(1, Orientation::Forward), (2, Orientation::Backward)];
    ////    let include_coords = &[];
    ////    let exclude_coords = &[];
    ////    let offset = 0;
    //
    ////    update_tables(
    ////        &mut item_table,
    ////        &mut None,
    ////        &mut None,
    ////        0,
    ////        &graph_aux,
    ////        path,
    ////        include_coords,
    ////        exclude_coords,
    ////        offset,
    ////    );
    //
    ////    dbg!(&item_table);
    ////    assert!(item_table.items[1].contains(&1));
    ////    assert!(item_table.items[2].contains(&2));
    ////}
    //
    //// parse_bed_to_path_segments testing
    //#[test]
    //fn test_parse_bed_with_1_column() {
    //    let bed_data = b"chr1\nchr2";
    //    let mut reader = BufReader::new(Cursor::new(bed_data));
    //    let result = parse_bed_to_path_segments(&mut reader, true);
    //    assert_eq!(
    //        result,
    //        vec![PathSegment::from_str("chr1"), PathSegment::from_str("chr2"),]
    //    );
    //}
    //
    //#[test]
    //#[should_panic(
    //    expected = "error in line 1: row must have either 1, 3, or 12 columns, but has 2"
    //)]
    //fn test_parse_bed_with_2_columns() {
    //    let bed_data = b"chr1\t1000\n";
    //    let mut reader = BufReader::new(Cursor::new(bed_data));
    //    parse_bed_to_path_segments(&mut reader, false);
    //}
    //
    //#[test]
    //#[should_panic(expected = "error line 1: `100.5` is not an usize")]
    //fn test_parse_bed_with_2_columns_no_usize() {
    //    let bed_data = b"chr1\t100.5\tACGT\n";
    //    let mut reader = BufReader::new(Cursor::new(bed_data));
    //    parse_bed_to_path_segments(&mut reader, false);
    //}
    //
    //#[test]
    //fn test_parse_bed_with_3_columns() {
    //    let bed_data = b"chr1\t1000\t2000\nchr2\t1500\t2500";
    //    let mut reader = BufReader::new(Cursor::new(bed_data));
    //    let result = parse_bed_to_path_segments(&mut reader, false);
    //    assert_eq!(
    //        result,
    //        vec![
    //            {
    //                let mut tmp = PathSegment::from_str("chr1");
    //                tmp.start = Some(1000);
    //                tmp.end = Some(2000);
    //                tmp
    //            },
    //            {
    //                let mut tmp = PathSegment::from_str("chr2");
    //                tmp.start = Some(1500);
    //                tmp.end = Some(2500);
    //                tmp
    //            }
    //        ]
    //    );
    //}
    //
    //#[test]
    //fn test_parse_bed_with_12_columns_no_block() {
    //    let bed_data = b"chr1\t1000\t2000\tname\t0\t+\t1000\t2000\t0\t2\t100,100\t0,900\n";
    //    let mut reader = BufReader::new(Cursor::new(bed_data));
    //    let result = parse_bed_to_path_segments(&mut reader, false);
    //    assert_eq!(
    //        result,
    //        vec![{
    //            let mut tmp = PathSegment::from_str("chr1");
    //            tmp.start = Some(1000);
    //            tmp.end = Some(2000);
    //            tmp
    //        }]
    //    );
    //}
    //
    //#[test]
    //fn test_parse_bed_with_12_columns_with_block() {
    //    let bed_data = b"chr1\t1000\t2000\tname\t0\t+\t1000\t2000\t0\t2\t100,100\t0,900\n";
    //    let mut reader = BufReader::new(Cursor::new(bed_data));
    //    let result = parse_bed_to_path_segments(&mut reader, true);
    //    assert_eq!(
    //        result,
    //        vec![
    //            {
    //                let mut tmp = PathSegment::from_str("chr1");
    //                tmp.start = Some(1000);
    //                tmp.end = Some(1100);
    //                tmp
    //            },
    //            {
    //                let mut tmp = PathSegment::from_str("chr1");
    //                tmp.start = Some(1900);
    //                tmp.end = Some(2000);
    //                tmp
    //            }
    //        ]
    //    );
    //}
    //
    //#[test]
    //fn test_parse_bed_with_header() {
    //    let bed_data = b"browser position chr1:1-1000\nbrowser position chr7:127471196-127495720\nbrowser hide all\ntrack name='ItemRGBDemo' description='Item RGB demonstration' visibility=2 itemRgb='On'\nchr1\t1000\t2000\nchr2\t1500\t2500\n";
    //    let mut reader = BufReader::new(Cursor::new(bed_data));
    //    let result = parse_bed_to_path_segments(&mut reader, false);
    //    assert_eq!(
    //        result,
    //        vec![
    //            {
    //                let mut tmp = PathSegment::from_str("chr1");
    //                tmp.start = Some(1000);
    //                tmp.end = Some(2000);
    //                tmp
    //            },
    //            {
    //                let mut tmp = PathSegment::from_str("chr2");
    //                tmp.start = Some(1500);
    //                tmp.end = Some(2500);
    //                tmp
    //            }
    //        ]
    //    );
    //}
    //
    //#[test]
    //fn test_parse_groups_with_valid_input() {
    //    //let (graph_aux, _, _) = setup_test_data();
    //    let file_name = "test/test_groups.txt";
    //    let test_path_segments = vec![
    //        PathSegment::from_str("a#0"),
    //        PathSegment::from_str("b#0"),
    //        PathSegment::from_str("c#0"),
    //        PathSegment::from_str("c#1"),
    //        PathSegment::from_str("d#0"),
    //    ];
    //    let test_groups = vec!["G1", "G1", "G2", "G2", "G2"];
    //
    //    let mut data = BufReader::new(std::fs::File::open(file_name).unwrap());
    //    let result = parse_groups(&mut data);
    //    assert!(result.is_ok(), "Expected successful group loading");
    //    let path_segments_group = result.unwrap();
    //    assert!(
    //        path_segments_group.len() > 0,
    //        "Expected non-empty group assignments"
    //    );
    //    assert_eq!(path_segments_group.len(), 5); // number of paths == groups
    //    for (i, (path_seg, group)) in path_segments_group.into_iter().enumerate() {
    //        assert_eq!(path_seg, test_path_segments[i]);
    //        assert_eq!(group, test_groups[i]);
    //    }
    //}

    // parse_bed_to_path_segments testing
    // #[test]
    // fn test_parse_bed_with_1_column() {
    //     let bed_data = b"chr1\nchr2";
    //     let mut reader = BufReader::new(Cursor::new(bed_data));
    //     let result = parse_bed_to_path_segments(&mut reader, true);
    //     assert_eq!(
    //         result,
    //         vec![PathSegment::from_str("chr1"), PathSegment::from_str("chr2"),]
    //     );
    // }

    // #[test]
    // #[should_panic(
    //     expected = "error in line 1: row must have either 1, 3, or 12 columns, but has 2"
    // )]
    // fn test_parse_bed_with_2_columns() {
    //     let bed_data = b"chr1\t1000\n";
    //     let mut reader = BufReader::new(Cursor::new(bed_data));
    //     parse_bed_to_path_segments(&mut reader, false);
    // }

    // #[test]
    // #[should_panic(expected = "error line 1: `100.5` is not an usize")]
    // fn test_parse_bed_with_2_columns_no_usize() {
    //     let bed_data = b"chr1\t100.5\tACGT\n";
    //     let mut reader = BufReader::new(Cursor::new(bed_data));
    //     parse_bed_to_path_segments(&mut reader, false);
    // }

    // #[test]
    // fn test_parse_bed_with_3_columns() {
    //     let bed_data = b"chr1\t1000\t2000\nchr2\t1500\t2500";
    //     let mut reader = BufReader::new(Cursor::new(bed_data));
    //     let result = parse_bed_to_path_segments(&mut reader, false);
    //     assert_eq!(
    //         result,
    //         vec![
    //             {
    //                 let mut tmp = PathSegment::from_str("chr1");
    //                 tmp.start = Some(1000);
    //                 tmp.end = Some(2000);
    //                 tmp
    //             },
    //             {
    //                 let mut tmp = PathSegment::from_str("chr2");
    //                 tmp.start = Some(1500);
    //                 tmp.end = Some(2500);
    //                 tmp
    //             }
    //         ]
    //     );
    // }

    // #[test]
    // fn test_parse_bed_with_12_columns_no_block() {
    //     let bed_data = b"chr1\t1000\t2000\tname\t0\t+\t1000\t2000\t0\t2\t100,100\t0,900\n";
    //     let mut reader = BufReader::new(Cursor::new(bed_data));
    //     let result = parse_bed_to_path_segments(&mut reader, false);
    //     assert_eq!(
    //         result,
    //         vec![{
    //             let mut tmp = PathSegment::from_str("chr1");
    //             tmp.start = Some(1000);
    //             tmp.end = Some(2000);
    //             tmp
    //         }]
    //     );
    // }

    // #[test]
    // fn test_parse_bed_with_12_columns_with_block() {
    //     let bed_data = b"chr1\t1000\t2000\tname\t0\t+\t1000\t2000\t0\t2\t100,100\t0,900\n";
    //     let mut reader = BufReader::new(Cursor::new(bed_data));
    //     let result = parse_bed_to_path_segments(&mut reader, true);
    //     assert_eq!(
    //         result,
    //         vec![
    //             {
    //                 let mut tmp = PathSegment::from_str("chr1");
    //                 tmp.start = Some(1000);
    //                 tmp.end = Some(1100);
    //                 tmp
    //             },
    //             {
    //                 let mut tmp = PathSegment::from_str("chr1");
    //                 tmp.start = Some(1900);
    //                 tmp.end = Some(2000);
    //                 tmp
    //             }
    //         ]
    //     );
    // }

    // #[test]
    // fn test_parse_bed_with_header() {
    //     let bed_data = b"browser position chr1:1-1000\nbrowser position chr7:127471196-127495720\nbrowser hide all\ntrack name='ItemRGBDemo' description='Item RGB demonstration' visibility=2 itemRgb='On'\nchr1\t1000\t2000\nchr2\t1500\t2500\n";
    //     let mut reader = BufReader::new(Cursor::new(bed_data));
    //     let result = parse_bed_to_path_segments(&mut reader, false);
    //     assert_eq!(
    //         result,
    //         vec![
    //             {
    //                 let mut tmp = PathSegment::from_str("chr1");
    //                 tmp.start = Some(1000);
    //                 tmp.end = Some(2000);
    //                 tmp
    //             },
    //             {
    //                 let mut tmp = PathSegment::from_str("chr2");
    //                 tmp.start = Some(1500);
    //                 tmp.end = Some(2500);
    //                 tmp
    //             }
    //         ]
    //     );
    // }

    // #[test]
    // fn test_parse_groups_with_valid_input() {
    //     //let (graph_aux, _, _) = setup_test_data();
    //     let file_name = "test/test_groups.txt";
    //     let test_path_segments = vec![
    //         PathSegment::from_str("a#0"),
    //         PathSegment::from_str("b#0"),
    //         PathSegment::from_str("c#0"),
    //         PathSegment::from_str("c#1"),
    //         PathSegment::from_str("d#0"),
    //     ];
    //     let test_groups = vec!["G1", "G1", "G2", "G2", "G2"];

    //     let mut data = BufReader::new(std::fs::File::open(file_name).unwrap());
    //     let result = parse_groups(&mut data);
    //     assert!(result.is_ok(), "Expected successful group loading");
    //     let path_segments_group = result.unwrap();
    //     assert!(
    //         path_segments_group.len() > 0,
    //         "Expected non-empty group assignments"
    //     );
    //     assert_eq!(path_segments_group.len(), 5); // number of paths == groups
    //     for (i, (path_seg, group)) in path_segments_group.into_iter().enumerate() {
    //         assert_eq!(path_seg, test_path_segments[i]);
    //         assert_eq!(group, test_groups[i]);
    //     }
    // }
}<|MERGE_RESOLUTION|>--- conflicted
+++ resolved
@@ -322,7 +322,6 @@
     Ok(res)
 }
 
-<<<<<<< HEAD
 //#[allow(dead_code)]
 //pub fn parse_graph_aux<R: Read>(
 //    data: &mut BufReader<R>,
@@ -403,389 +402,7 @@
 //
 //    Ok((node2id, node_len, edges, path_segments))
 //}
-=======
-pub fn parse_walk_identifier(data: &[u8]) -> (PathSegment, &[u8]) {
-    let mut six_col: Vec<&str> = Vec::with_capacity(6);
-
-    let mut it = data.iter();
-    let mut i = 0;
-    for _ in 0..6 {
-        let j = it.position(|x| x == &b'\t').unwrap();
-        six_col.push(str::from_utf8(&data[i..i + j]).unwrap());
-        i += j + 1;
-    }
-
-    let seq_start = match six_col[4] {
-        "*" => None,
-        a => Some(usize::from_str(a).unwrap()),
-    };
-
-    let seq_end = match six_col[5] {
-        "*" => None,
-        a => Some(usize::from_str(a).unwrap()),
-    };
-
-    let path_seg = PathSegment::new(
-        six_col[1].to_string(),
-        six_col[2].to_string(),
-        six_col[3].to_string(),
-        seq_start,
-        seq_end,
-    );
-
-    (path_seg, &data[i..])
-}
-
-pub fn parse_path_identifier(data: &[u8]) -> (PathSegment, &[u8]) {
-    let mut iter = data.iter();
-
-    let start = iter.position(|&x| x == b'\t').unwrap() + 1;
-    let offset = iter.position(|&x| x == b'\t').unwrap();
-    let path_name = str::from_utf8(&data[start..start + offset]).unwrap();
-    (
-        PathSegment::from_str(path_name),
-        &data[start + offset + 1..],
-    )
-}
-
-fn parse_walk_seq_to_item_vec(
-    data: &[u8],
-    graph_aux: &GraphAuxilliary,
-) -> Vec<(ItemId, Orientation)> {
-    // later codes assumes that data is non-empty...
-    if data.is_empty() {
-        return Vec::new();
-    }
-
-    // whatever the orientation of the first node is, will be used to split the sequence first;
-    // this ensures that the first split results in an empty sequence at the beginning
-    let s1 = Orientation::from_lg(data[0]);
-    let s2 = s1.flip();
-
-    let mut it = data.iter();
-    let end = it
-        .position(|x| x == &b'\t' || x == &b'\n' || x == &b'\r')
-        .unwrap_or_else(|| it.len());
-
-    log::debug!("parsing walk sequences of size {}..", end);
-
-    // ignore first > | < so that no empty is created for 1st node
-    let sids: Vec<(ItemId, Orientation)> = data[..end]
-        .par_split(|x| &s1 == x)
-        .map(|x| {
-            if x.is_empty() {
-                // not nice... but Rust expects struct `std::iter::Once<(ItemIdSize, util::Orientation)>`
-                //
-                // this case shouldn't occur too often, so should be fine in terms for runtime
-                vec![]
-            } else {
-                let i = x.iter().position(|z| &s2 == z).unwrap_or(x.len());
-                let sid = (
-                    *graph_aux.node2id.get(&x[..i]).unwrap_or_else(|| {
-                        panic!(
-                            "walk contains unknown node {{{}}}'",
-                            str::from_utf8(&x[..i]).unwrap()
-                        )
-                    }),
-                    s1,
-                );
-                if i < x.len() {
-                    // not nice... but Rust expects struct `std::iter::Once<(ItemIdSize, util::Orientation)>`
-                    //
-                    // this case can happen more frequently... hopefully it doesn't blow up the
-                    // runtime
-                    [sid]
-                        .into_par_iter()
-                        .chain(
-                            x[i + 1..]
-                                .par_split(|y| &s2 == y)
-                                .map(|y| {
-                                    if y.is_empty() {
-                                        vec![]
-                                    } else {
-                                        vec![(
-                                            *graph_aux.node2id.get(y).unwrap_or_else(|| {
-                                                panic!(
-                                                    "walk contains unknown node {{{}}}",
-                                                    str::from_utf8(y).unwrap()
-                                                )
-                                            }),
-                                            s2,
-                                        )]
-                                    }
-                                })
-                                .flatten(),
-                        )
-                        .collect()
-                } else {
-                    vec![sid]
-                }
-            }
-        })
-        .flatten()
-        .collect();
-    log::debug!("..done");
-    sids
-}
-
-fn parse_walk_seq_update_tables(
-    data: &[u8],
-    graph_aux: &GraphAuxilliary,
-    item_table: &mut ItemTable,
-    exclude_table: Option<&mut ActiveTable>,
-    num_path: usize,
-) -> (u32, u32) {
-    // later codes assumes that data is non-empty...
-    if data.is_empty() {
-        return (0, 0);
-    }
-
-    let items_ptr = Wrap(&mut item_table.items);
-    let id_prefsum_ptr = Wrap(&mut item_table.id_prefsum);
-
-    let mutex_vec: Vec<_> = item_table
-        .items
-        .iter()
-        .map(|x| Arc::new(Mutex::new(x)))
-        .collect();
-
-    let mut it = data.iter();
-    let end = it
-        .position(|x| x == &b'\t' || x == &b'\n' || x == &b'\r')
-        .unwrap();
-
-    log::debug!("parsing walk sequences of size {}..", end);
-
-    let bp_len = Arc::new(AtomicU32::new(0));
-    // ignore first > | < so that no empty is created for 1st node
-    data[1..end]
-        .par_split(|&x| x == b'>' || x == b'<')
-        .for_each(|node| {
-            let sid = *graph_aux
-                .node2id
-                .get(node)
-                .unwrap_or_else(|| panic!("unknown node {}", str::from_utf8(node).unwrap()));
-            let idx = (sid.0 as usize) % SIZE_T;
-            if let Ok(_) = mutex_vec[idx].lock() {
-                unsafe {
-                    (*items_ptr.0)[idx].push(sid.0);
-                    (*id_prefsum_ptr.0)[idx][num_path + 1] += 1;
-                }
-            }
-            bp_len.fetch_add(graph_aux.node_len(&sid), Ordering::SeqCst);
-        });
-    let bp_len = bp_len.load(Ordering::SeqCst);
-
-    // compute prefix sum
-    let mut num_nodes_path = 0;
-    for i in 0..SIZE_T {
-        num_nodes_path += item_table.id_prefsum[i][num_path + 1];
-        item_table.id_prefsum[i][num_path + 1] += item_table.id_prefsum[i][num_path];
-    }
-
-    // is exclude table is given, we assume that all nodes of the path are excluded
-    if let Some(ex) = exclude_table {
-        log::error!("flagging nodes of path as excluded");
-        for i in 0..SIZE_T {
-            for j in (item_table.id_prefsum[i][num_path] as usize)
-                ..(item_table.id_prefsum[i][num_path + 1] as usize)
-            {
-                ex.items[item_table.items[i][j] as usize] |= true;
-            }
-        }
-    }
-
-    log::debug!("..done");
-    (num_nodes_path as u32, bp_len)
-}
-
-fn parse_path_seq_to_item_vec(
-    data: &[u8],
-    graph_aux: &GraphAuxilliary,
-) -> Vec<(ItemId, Orientation)> {
-    let mut it = data.iter();
-    let end = it
-        .position(|x| x == &b'\t' || x == &b'\n' || x == &b'\r')
-        .unwrap();
-
-    log::debug!("parsing path sequences of size {}..", end);
-
-    let sids: Vec<(ItemId, Orientation)> = data[..end]
-        .par_split(|&x| x == b',')
-        .map(|node| {
-            // Parallel
-            let sid = *graph_aux
-                .node2id
-                .get(&node[..node.len() - 1])
-                .unwrap_or_else(|| {
-                    panic!(
-                        "unknown node {}",
-                        str::from_utf8(&node[..node.len() - 1]).unwrap()
-                    )
-                });
-            (sid, Orientation::from_pm(node[node.len() - 1]))
-        })
-        .collect();
-
-    log::debug!("..done");
-
-    sids
-}
-
-fn parse_path_seq_update_tables(
-    data: &[u8],
-    graph_aux: &GraphAuxilliary,
-    item_table: &mut ItemTable,
-    exclude_table: Option<&mut ActiveTable>,
-    num_path: usize,
-) -> (u32, u32) {
-    let mut it = data.iter();
-    let end = it
-        .position(|x| x == &b'\t' || x == &b'\n' || x == &b'\r')
-        .unwrap();
-
-    log::debug!("parsing path sequences of size {} bytes..", end);
-
-    let items_ptr = Wrap(&mut item_table.items);
-    let id_prefsum_ptr = Wrap(&mut item_table.id_prefsum);
-
-    let mutex_vec: Vec<_> = item_table
-        .items
-        .iter()
-        .map(|x| Arc::new(Mutex::new(x)))
-        .collect();
-
-    let bp_len = Arc::new(AtomicU32::new(0));
-    //let mut plus_strands: Vec<u32> = vec![0; rayon::current_num_threads()];
-    data[..end].par_split(|&x| x == b',').for_each(|node| {
-        let sid = *graph_aux
-            .node2id
-            .get(&node[0..node.len() - 1])
-            .unwrap_or_else(|| panic!("unknown node {}", str::from_utf8(node).unwrap()));
-        let o = node[node.len() - 1];
-        assert!(
-            o == b'-' || o == b'+',
-            "unknown orientation of segment {}",
-            str::from_utf8(node).unwrap()
-        );
-        //plus_strands[rayon::current_thread_index().unwrap()] += (o == b'+') as u32;
-
-        let idx = (sid.0 as usize) % SIZE_T;
-
-        if let Ok(_) = mutex_vec[idx].lock() {
-            unsafe {
-                (*items_ptr.0)[idx].push(sid.0);
-                (*id_prefsum_ptr.0)[idx][num_path + 1] += 1;
-            }
-        }
-        bp_len.fetch_add(graph_aux.node_len(&sid), Ordering::SeqCst);
-    });
-    let bp_len = bp_len.load(Ordering::SeqCst);
-
-    // compute prefix sum
-    let mut num_nodes_path = 0;
-    for i in 0..SIZE_T {
-        num_nodes_path += item_table.id_prefsum[i][num_path + 1];
-        item_table.id_prefsum[i][num_path + 1] += item_table.id_prefsum[i][num_path];
-    }
-
-    // is exclude table is given, we assume that all nodes of the path are excluded
-    if let Some(ex) = exclude_table {
-        log::debug!("flagging nodes of path as excluded");
-        for i in 0..SIZE_T {
-            for j in (item_table.id_prefsum[i][num_path] as usize)
-                ..(item_table.id_prefsum[i][num_path + 1] as usize)
-            {
-                ex.items[item_table.items[i][j] as usize] |= true;
-            }
-        }
-    }
-
-    log::debug!("..done");
-    (num_nodes_path as u32, bp_len)
-}
-
-#[allow(dead_code)]
-pub fn parse_graph_aux<R: Read>(
-    data: &mut BufReader<R>,
-    index_edges: bool,
-) -> Result<
-    (
-        HashMap<Vec<u8>, ItemId>,
-        Vec<ItemIdSize>,
-        Option<Vec<Vec<u8>>>,
-        Vec<PathSegment>,
-    ),
-    std::io::Error,
-> {
-    // let's start
-    // IMPORTANT: id must be > 0, otherwise counting procedure will produce errors
-    let mut node_id = 1;
-    let mut node2id: HashMap<Vec<u8>, ItemId> = HashMap::default();
-    let mut edges: Option<Vec<Vec<u8>>> = if index_edges { Some(Vec::new()) } else { None };
-    let mut path_segments: Vec<PathSegment> = Vec::new();
-    let mut node_len: Vec<ItemIdSize> = Vec::new();
-    // add empty element to node_len to make it in sync with node_id
-    node_len.push(ItemIdSize::MAX);
-
-    let mut buf = vec![];
-    let mut i = 1;
-    while data.read_until(b'\n', &mut buf).unwrap_or(0) > 0 {
-        // really really make sure that we hit a new line, which is not guaranteed when reading
-        // from a compressed buffer
-        while buf.last().unwrap() != &b'\n' {
-            if data.read_until(b'\n', &mut buf).unwrap_or(0) == 0
-                && buf.last().unwrap_or(&b' ') != &b'\n'
-            {
-                buf.push(b'\n')
-            }
-        }
-        if buf[0] == b'S' {
-            let mut iter = buf[2..].iter();
-            let offset = iter.position(|&x| x == b'\t').ok_or_else(|| {
-                std::io::Error::new(
-                    std::io::ErrorKind::InvalidData,
-                    format!(
-                        "segment in line {} stops prematurely before declaration of identifier: {}",
-                        i,
-                        str::from_utf8(&buf).unwrap()
-                    ),
-                )
-            })?;
-            if node2id
-                .insert(buf[2..offset + 2].to_vec(), ItemId(node_id))
-                .is_some()
-            {
-                return Err(std::io::Error::new(
-                    std::io::ErrorKind::InvalidData,
-                    format!(
-                        "segment with ID {} occurs multiple times in GFA",
-                        str::from_utf8(&buf[2..offset + 2]).unwrap()
-                    ),
-                ));
-            }
-            node_id += 1;
-            let offset = iter
-                .position(|&x| x == b'\t' || x == b'\n' || x == b'\r')
-                .unwrap();
-            node_len.push(offset as ItemIdSize);
-        } else if index_edges && buf[0] == b'L' {
-            edges.as_mut().unwrap().push(buf.to_vec());
-        } else if buf[0] == b'P' {
-            let (path_seg, _) = parse_path_identifier(&buf);
-            path_segments.push(path_seg);
-        } else if buf[0] == b'W' {
-            let (path_seg, _) = parse_walk_identifier(&buf);
-            path_segments.push(path_seg);
-        }
-
-        buf.clear();
-        i += 1;
-    }
-
-    Ok((node2id, node_len, edges, path_segments))
-}
->>>>>>> 4b13fcfe
+//
 
 // pub fn parse_cdbg_gfa_paths_walks<R: Read>(
 //     data: &mut BufReader<R>,
