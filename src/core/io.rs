/* standard use */

use rustc_hash::FxHashMap;
use std::collections::HashMap;
use std::error::Error;
<<<<<<< HEAD
use std::io::BufRead;
use std::ops::DerefMut;
=======
use std::io::{self, BufRead, Lines, Read};
use std::str::{self, FromStr};
>>>>>>> 2ec7c305

/* crate use */
use quick_csv::{columns::BytesColumns, Csv};

//use rayon::iter::{IntoParallelIterator, ParallelIterator};
use super::{Abacus, CoverageThreshold, Node, NodeTable, PathSegment, Prep, SIZE_T};
use rayon::prelude::*;
use std::sync::{Arc, Mutex};
<<<<<<< HEAD
use super::{CoverageThreshold, Node, PathSegment, Prep, Abacus, NodeTable, Wrap, SIZE_T};

=======
>>>>>>> 2ec7c305

pub fn parse_bed<R: std::io::Read>(data: &mut std::io::BufReader<R>) -> Vec<PathSegment> {
    let mut res = Vec::new();

    let reader = Csv::from_reader(data)
        .delimiter(b'\t')
        .flexible(true)
        .has_header(false);
    let mut is_header = true;
    let mut is_full_bed = false;
    for (i, row) in reader.enumerate() {
        let row = row.unwrap();
        let mut row_it = row.bytes_columns();
        let path_name = str::from_utf8(row_it.next().unwrap()).unwrap().to_string();
        // recognize BED header
        if is_header
            && (path_name.starts_with("browser ")
                || path_name.starts_with("track ")
                || path_name.starts_with("#"))
        {
            continue;
        }
        is_header = false;
        let mut path_seg = PathSegment::from_str(&path_name);
        if let Some(start) = row_it.next() {
            if let Some(end) = row_it.next() {
                path_seg.start = usize::from_str(str::from_utf8(start).unwrap()).ok();
                path_seg.end = usize::from_str(str::from_utf8(end).unwrap()).ok();
            } else {
                panic!(
                    "erroneous input in line {}: row must have either 1, 3, or 12 columns, but has 2",
                    i
                );
            }
            if let Some(block_count_raw) = row_it.nth(6) {
                if !is_full_bed {
                    log::debug!("assuming from now (line {}) on that file is in full bed (12 columns) format", i);
                }
                let block_count =
                    usize::from_str(str::from_utf8(block_count_raw).unwrap()).unwrap();
                is_full_bed = true;
                let mut block_sizes = str::from_utf8(row_it.next().unwrap()).unwrap().split(',');
                let mut block_starts = str::from_utf8(row_it.next().unwrap()).unwrap().split(',');
                for _ in 0..block_count {
                    let size = usize::from_str(block_sizes.next().unwrap().trim()).unwrap();
                    let start = usize::from_str(block_starts.next().unwrap().trim()).unwrap();

                    let mut tmp = path_seg.clone();
                    if tmp.start.is_some() {
                        tmp.start = Some(tmp.start.unwrap() + start);
                    } else {
                        tmp.start = Some(start);
                    }
                    tmp.end = Some(start + size);
                    res.push(tmp);
                }
            }
        }
        if !is_full_bed {
            res.push(path_seg);
        }
    }

    res
}

pub fn parse_groups<R: std::io::Read>(
    data: &mut std::io::BufReader<R>,
) -> FxHashMap<PathSegment, String> {
    let mut res = FxHashMap::default();

    let reader = Csv::from_reader(data)
        .delimiter(b'\t')
        .flexible(true)
        .has_header(false);
    for (i, row) in reader.enumerate() {
        let row = row.unwrap();
        let mut row_it = row.bytes_columns();
        let path_seg =
            PathSegment::from_str(&str::from_utf8(row_it.next().unwrap()).unwrap().to_string());
        if path_seg.coords().is_some() {
            panic!(
                "Error in line {}: coordinates are not permitted in grouping paths",
                i
            );
        }
        if res
            .insert(
                path_seg,
                str::from_utf8(row_it.next().unwrap()).unwrap().to_string(),
            )
            .is_some()
        {
            panic!("Error in line {}: contains duplicate path entry", i);
        }
    }

    res
}

pub fn parse_coverage_threshold_file<R: std::io::Read>(
    data: &mut std::io::BufReader<R>,
) -> Vec<(String, CoverageThreshold)> {
    let mut res = Vec::new();

    let reader = Csv::from_reader(data)
        .delimiter(b'\t')
        .flexible(true)
        .has_header(false);
    for row in reader {
        let row = row.unwrap();
        let mut row_it = row.bytes_columns();
        let name = str::from_utf8(row_it.next().unwrap())
            .unwrap()
            .trim()
            .to_string();
        let threshold = if let Some(col) = row_it.next() {
            let threshold_str = str::from_utf8(col).unwrap();
            if let Some(t) = usize::from_str(threshold_str).ok() {
                CoverageThreshold::Absolute(t)
            } else {
                CoverageThreshold::Relative(f64::from_str(threshold_str).unwrap())
            }
        } else {
            if let Some(t) = usize::from_str(&name[..]).ok() {
                CoverageThreshold::Absolute(t)
            } else {
                CoverageThreshold::Relative(f64::from_str(&name[..]).unwrap())
            }
        };
        res.push((name, threshold));
    }

    res
}

pub fn count_pw_lines(pathfile: &str) -> Result<usize, Box<dyn Error>> {
    //let mut streams = HashMap::new();
    let mut br = std::io::BufReader::new(std::fs::File::open(pathfile)?);
    let mut buf = vec![];
    let mut count: usize = 0;
    while br.read_until(b'\n', &mut buf).unwrap_or(0) > 0 {
        //println!("{}", str::from_utf8(&buf).unwrap());
        if buf[0] == b'W' || buf[0] == b'P' {
            count += 1;
        }
        buf.clear();
    }

    Ok(count)
}

pub fn parse_walk_identifier<'a>(data: &'a [u8]) -> (PathSegment, &'a [u8]) {
    let mut six_col: Vec<&str> = Vec::with_capacity(6);

<<<<<<< HEAD
pub fn parse_walk_line(
    buf: &[u8], 
    node2id: &HashMap<Vec<u8>, u32>,
    node_table: &mut NodeTable,
    num_walk: u32)
-> PathSegment
{
    let mut six_col : Vec<&str> = Vec::with_capacity(6);

    let mut it = buf.iter();
=======
    let mut it = data.iter();
>>>>>>> 2ec7c305
    let mut i = 0;
    for _ in 0..6 {
        let j = it.position(|x| x == &b'\t').unwrap();
        six_col.push(&str::from_utf8(&data[i..i + j]).unwrap());
        i += j + 1;
    }

    let seq_start = match six_col[4] {
        "*" => None,
        a => Some(usize::from_str(a).unwrap()),
    };

    let seq_end = match six_col[5] {
        "*" => None,
        a => Some(usize::from_str(a).unwrap()),
    };

<<<<<<< HEAD
    let walk_end = it.position(|x| x == &b'\t' || x == &b'\n' || x == &b'\r').unwrap();
    let path_walk = &buf[i..i+walk_end];

    let path_seg = PathSegment::new(six_col[1].to_string(), six_col[2].to_string(), six_col[3].to_string(), seq_start, seq_end);
    log::info!("processing walk {}", path_seg);

    parse_walk(path_walk, node2id, node_table, num_walk);

    path_seg
}

fn parse_walk(
    walk_data: &[u8], 
    node2id: &HashMap<Vec<u8>, u32>,
    node_table: &mut NodeTable,
    num_walk: u32)
{

    //let mut i = 0;
    //for j in 0..walk_data.len() {
    //    if (walk_data[j] == b'>' || walk_data[j] == b'<') && i < j {
    //        walk.push((*node2id.get(&walk_data[i+1..j]).unwrap(), walk_data[i] == b'<'));
    //        i = j;
    //    }
    //}

    //if i < walk_data.len() {
    //    assert!(
    //        walk_data[i] == b'>' || walk_data[i] == b'<',
    //        "unknown orientation of segment {}",
    //        str::from_utf8(&walk_data[i..]).unwrap()
    //    );
    //    walk.push((*node2id.get(&walk_data[i+1..]).expect(&format!("cannot find node {} (position {} in walk) in node2id map", str::from_utf8(&walk_data[i..]).unwrap(), i)[..]), walk_data[i] == b'<'));
    //}
    log::debug!("parsing path string of size {}..", walk_data.len());

    let num_walk = num_walk as usize;
    let T_ptr = Wrap(&mut node_table.T);
    let ts_ptr = Wrap(&mut node_table.ts);

    let mut mutex_vec: Vec<_> = node_table.T.iter().map(|x| Arc::new(Mutex::new(x))).collect();

    walk_data.par_split(|&x| x == b'<' || x == b'>').for_each( |node| { // Parallel
    //path_data.split(|&x| x == b',').for_each( |node| {  // Sequential
        if let Some(sid) = node2id.get(&node[0..node.len()]) {
            let sid = *sid;
            let idx = (sid as usize)%SIZE_T;
            
            if let Ok(lock) = mutex_vec[idx].lock() {
                unsafe{
                    (*T_ptr.0)[idx].push(sid);
                    (*ts_ptr.0)[idx][num_walk+1] += 1;
                }
            }
            //Sequential
            //node_table.T[idx].push(sid);
            //node_table.ts[idx][num_path+1] += 1;
=======
    let path_seg = PathSegment::new(
        six_col[1].to_string(),
        six_col[2].to_string(),
        six_col[3].to_string(),
        seq_start,
        seq_end,
    );

    (path_seg, &data[i..])
}

fn parse_walk_seq(
    data: &[u8],
    node2id: &HashMap<Vec<u8>, u32>,
    node_table: &mut NodeTable,
    num_path: u32,
) {
    let mut it = data.iter();
    let end = it
        .position(|x| x == &b'\t' || x == &b'\n' || x == &b'\r')
        .unwrap();

    log::debug!("parsing path sequences of size {}..", end);

    let num_path = num_path as usize;

    let mut nnodes = 0;

    let mut i = 0;
    for j in 0..end {
        if (data[j] == b'>' || data[j] == b'<') && i < j {
            assert!(
                data[i] == b'>' || data[i] == b'<',
                "unknown orientation of segment {}",
                str::from_utf8(&data[i..j]).unwrap()
            );
            let sid = *node2id.get(&data[i + 1..j]).expect(
                &format!(
                    "cannot find node {} (position {} in walk) in node2id map",
                    str::from_utf8(&data[i..j]).unwrap(),
                    i
                )[..],
            );
            let idx = (sid as usize) % SIZE_T;
            //let guard = T_mut[idx].lock().unwrap();
            node_table.T[idx].push(sid);
            node_table.ts[idx][num_path + 1] += 1;
            i = j;
            nnodes += 1;
>>>>>>> 2ec7c305
        }
    });
    
    // Compute prefix sum
    for i in 0..SIZE_T {
        node_table.ts[i][num_walk+1] += node_table.ts[i][num_walk];
    }
<<<<<<< HEAD
=======

    if i < end {
        assert!(
            data[i] == b'>' || data[i] == b'<',
            "unknown orientation of segment {}",
            str::from_utf8(&data[i..end]).unwrap()
        );
        let sid = *node2id.get(&data[i + 1..end]).expect(
            &format!(
                "cannot find node {} (position {} in walk) in node2id map",
                str::from_utf8(&data[i..end]).unwrap(),
                i
            )[..],
        );
        let idx = (sid as usize) % SIZE_T;
        //let guard = T_mut[idx].lock().unwrap();
        node_table.T[idx].push(sid);
        node_table.ts[idx][num_path + 1] += 1;
        nnodes += 1;
    }

    log::debug!("..done; path has {} elements", nnodes);
>>>>>>> 2ec7c305
}

pub fn parse_path_identifier<'a>(data: &'a [u8]) -> (PathSegment, &'a [u8]) {
    let mut iter = data.iter();

    let start = iter.position(|&x| x == b'\t').unwrap() + 1;
    let offset = iter.position(|&x| x == b'\t').unwrap();
<<<<<<< HEAD
    let path_name = str::from_utf8(&buf[start..start+offset]).unwrap();

    let start = start+offset+1;
    let offset = iter.position(|&x| x == b'\t' || x == b'\n').unwrap();
    let path_data = &buf[start..start+offset];

    let path_seg = PathSegment::from_str(path_name);
    log::info!("processing path {}", path_seg);
    parse_path(path_data, node2id, node_table, num_path);

    path_seg
}

fn modify_address<T>(start_vec: &[T], add: usize) -> &T {
    let start_ptr = start_vec.as_ptr() as usize;
    //let comma_ptr = node_ptr + node.len();
    let mod_ptr = start_ptr + add;
    let new_ptr = unsafe { &*(mod_ptr as *const T) };
    //println!("{:p} {:p}", a, node.as_ptr());
    //println!("{} {} {} {}", node[0], a, b',', node.len());
    new_ptr
=======
    let path_name = str::from_utf8(&data[start..start + offset]).unwrap();

    (
        PathSegment::from_str(path_name),
        &data[start + offset + 1..],
    )
>>>>>>> 2ec7c305
}

fn parse_path_seq(
    data: &[u8],
    node2id: &HashMap<Vec<u8>, u32>,
    node_table: &mut NodeTable,
    num_path: u32,
) {
    let mut it = data.iter();
    let end = it
        .position(|x| x == &b'\t' || x == &b'\n' || x == &b'\r')
        .unwrap();

    log::debug!("parsing path sequences of size {}..", end);

<<<<<<< HEAD
=======
    let mut nnodes = 0;
>>>>>>> 2ec7c305
    let num_path = num_path as usize;
    let T_ptr = Wrap(&mut node_table.T);
    let ts_ptr = Wrap(&mut node_table.ts);

    let mut mutex_vec: Vec<_> = node_table.T.iter().map(|x| Arc::new(Mutex::new(x))).collect();

<<<<<<< HEAD
    path_data.par_split(|&x| x == b',').for_each( |node| { // Parallel
    //path_data.split(|&x| x == b',').for_each( |node| {  // Sequential
        let sid = *node2id.get(&node[0..node.len()-1]).unwrap();
        let strand = node[node.len()-1]==b'-';
        let idx = (sid as usize)%SIZE_T;
        
        if let Ok(lock) = mutex_vec[idx].lock() {
            unsafe{
                (*T_ptr.0)[idx].push(sid);
                (*ts_ptr.0)[idx][num_path+1] += 1;
            }
        }

        //Sequential
        //node_table.T[idx].push(sid);
        //node_table.ts[idx][num_path+1] += 1;

=======
    //path_data.par_split(|&x| x == b',').for_each( |node| {
    data[..end].split(|&x| x == b',').for_each(|node| {
        //let sid = str::from_utf8(&node[0..node.len()-1]).unwrap().to_string();
        let sid = *node2id.get(&node[..node.len() - 1]).unwrap();
        let o = node[node.len() - 1];
        assert!(
            o == b'-' || o == b'+',
            "unknown orientation of segment {}",
            str::from_utf8(&node).unwrap()
        );
        let idx = (sid as usize) % SIZE_T;
        //let guard = T_mut[idx].lock().unwrap();
        node_table.T[idx].push(sid);
        node_table.ts[idx][num_path + 1] += 1;
        nnodes += 1;
>>>>>>> 2ec7c305
    });

    // Compute prefix sum
    for i in 0..SIZE_T {
        node_table.ts[i][num_path + 1] += node_table.ts[i][num_path];
    }

<<<<<<< HEAD
=======
    log::debug!("..done; path has {} elements", nnodes);
>>>>>>> 2ec7c305
}

pub fn parse_gfa_nodecount<R: std::io::Read>(
    data: &mut std::io::BufReader<R>,
    prep: &Prep,
) -> NodeTable {
    let mut node_table = NodeTable::new(prep.path_segments.len());
    let mut path_segs: Vec<PathSegment> = vec![];

    // Reading GFA file searching for (P)aths and (W)alks
    let mut buf = vec![];
    let mut num_path = 0;
    while data.read_until(b'\n', &mut buf).unwrap_or(0) > 0 {
        if buf[0] == b'P' {
            let (path_seg, buf_path_seg) = parse_path_identifier(&buf);
            log::debug!("updating count data structure..");
            parse_path_seq(&buf_path_seg, &prep.node2id, &mut node_table, num_path);
            log::debug!("done");
            path_segs.push(path_seg);
            num_path += 1;
        } else if buf[0] == b'W' {
<<<<<<< HEAD
            let path_seg = parse_walk_line(&buf, &prep.node2id, &mut node_table, num_path);
=======
            let (path_seg, buf_walk_seq) = parse_walk_identifier(&buf);
            log::debug!("updating count data structure..");
            parse_walk_seq(&buf_walk_seq, &prep.node2id, &mut node_table, num_path);
            log::debug!("done");
>>>>>>> 2ec7c305
            path_segs.push(path_seg);
            num_path += 1;
        }

        buf.clear();
    }
    node_table
}

pub fn preprocessing<R: std::io::Read>(data: &mut std::io::BufReader<R>) -> Prep {
    let mut node_count = 0;
    let mut node2id: HashMap<Vec<u8>, u32> = HashMap::default();
    let mut paths: Vec<PathSegment> = Vec::new();

    let mut buf = vec![];
    while data.read_until(b'\n', &mut buf).unwrap_or(0) > 0 {
        if buf[0] == b'S' {
            let mut iter = buf.iter();

            let start = iter.position(|&x| x == b'\t').unwrap() + 1;
            let offset = iter.position(|&x| x == b'\t').unwrap();
            let sid = buf[start..start + offset].to_vec();
            node2id.entry(sid).or_insert(node_count);
            node_count += 1;
        } else if buf[0] == b'P' {
            let (path_seg, _) = parse_path_identifier(&buf);
            paths.push(path_seg);
        } else if buf[0] == b'W' {
            let (path_seg, _) = parse_walk_identifier(&buf);
            paths.push(path_seg);
        }

        buf.clear();
    }

    Prep {
        path_segments: paths,
        node2id: node2id,
    }
}

//pub fn parse_walk_line(buf: &[u8], node2id: &HashMap<Vec<u8>, u32>)  -> (PathSegment, Vec<(u32, bool)>) {
//    let mut six_col : Vec<&str> = Vec::with_capacity(6);
//
//    let mut it = buf.iter();
//    let mut i = 0;
//    for _ in 0..6 {
//        let j = it.position(|x| x == &b'\t').unwrap();
//        six_col.push(&str::from_utf8(&buf[i..i+j]).unwrap());
//        i += j+1;
//    }
//
//    let seq_start = match six_col[4] {
//        "*" => None,
//        a => Some(usize::from_str(a).unwrap()),
//    };
//
//    let seq_end = match six_col[5] {
//        "*" => None,
//        a => Some(usize::from_str(a).unwrap()),
//    };
//
//    let path_seg = PathSegment::new(six_col[1].to_string(), six_col[2].to_string(), six_col[3].to_string(), seq_start, seq_end);
//
//    log::info!("processing walk {}", &path_seg);
//
//    let walk_end = it.position(|x| x == &b'\t' || x == &b'\n' || x == &b'\r').unwrap();
//    let walk = parse_walk(&buf[i..i+walk_end], node2id);
//    (path_seg, walk)
//}
//
//
//fn parse_walk(walk_data: &[u8], node2id: &HashMap<Vec<u8>, u32>) -> Vec<(u32, bool)> {
//    let mut walk: Vec<(u32, bool)> = Vec::new();
//
//    let mut i = 0;
//    for j in 0..walk_data.len() {
//        if (walk_data[j] == b'>' || walk_data[j] == b'<') && i < j {
//            assert!(
//                walk_data[i] == b'>' || walk_data[i] == b'<',
//                "unknown orientation of segment {}",
//                str::from_utf8(&walk_data[i..j]).unwrap()
//            );
//            walk.push((*node2id.get(&walk_data[i+1..j]).unwrap(), walk_data[i] == b'<'));
//            i = j;
//        }
//    }
//
//    if i < walk_data.len() {
//        assert!(
//            walk_data[i] == b'>' || walk_data[i] == b'<',
//            "unknown orientation of segment {}",
//            str::from_utf8(&walk_data[i..]).unwrap()
//        );
//        walk.push((*node2id.get(&walk_data[i+1..]).expect(&format!("cannot find node {} (position {} in walk) in node2id map", str::from_utf8(&walk_data[i..]).unwrap(), i)[..]), walk_data[i] == b'<'));
//    }
//
//    walk
//}


//pub fn count_path_walk_lines(data: &mut dyn std::io::Read) -> usize {
//    let mut count = 0;
//
//    let mut it = data.bytes();
//    let mut b = it.next();
//    while b.is_some() {
//        if let Some(res) = &b {
//            let c = res.as_ref().unwrap();
//            if c == &b'\n' || c == &b'\r' {
//                b = it.next();
//                if let Some(res) = &b {
//                    let c = res.as_ref().unwrap();
//                    if c == &b'P' || c == &b'W' {
//                        count += 1;
//                        b = it.next();
//                    }
//                }
//            }
//        } else {
//            b = it.next();
//        }
//    }
//
//    count
//
//}

//pub fn parse_path_line<'a>(mut row_it: BytesColumns<'a>) -> (PathSegment, Vec<(String, bool)>) {
//let path_name = str::from_utf8(row_it.next().unwrap()).unwrap().to_string();
//pub fn parse_path_line(row_it: &str) -> (PathSegment, Vec<(String, bool)>) {
//    let mut records = row_it.split("\t");
//    let path_name = records.nth(1).unwrap();
//    let path_data = records.next().unwrap();
//    log::info!("processing path {}", path_name);
//
//    (
//        PathSegment::from_string(path_name),
//        parse_path(path_data),
//    )
//}

//fn parse_path(path_data: &str) -> Vec<(String, bool)> {
//    //let mut path: Vec<(String, bool)> = Vec::with_capacity(1_000_000);
//
//    log::debug!("parsing path string of size {}..", path_data.len());
//    let mut cur_pos = 0;
//    let path: Vec<(String, bool)> = path_data.split(",").map(|s| {
//        let o = s.chars().last().unwrap();
//        let mut chs = s.chars();
//        chs.next_back();
//        let sid = chs.as_str();
//        (sid.to_string(), o=='-')
//    }).collect();
//
//    //for node in path_data.split(",") {
//    //
//    //    assert!(
//    //        o == '+' || o == '-',
//    //        "unknown orientation {} or segment {}",
//    //        o,
//    //        &sid
//    //    );
//    //    //path.push((sid.to_owned(), o == '-'));
//    //    cur_pos += 1;
//    //}
//
//    //if cur_pos < path_data.len() {
//    //    let sid = str::from_utf8(&path_data[cur_pos..path_data.len() - 1])
//    //        .unwrap()
//    //        .to_string();
//    //    let o = path_data[path_data.len() - 1];
//    //    assert!(
//    //        o == '+' || o == '-',
//    //        "unknown orientation {} or segment {}",
//    //        o,
//    //        sid
//    //    );
//    //    path.push((sid, o == '-'));
//    //}
//    log::debug!("..done; path has {} elements", path.len());
//    path
//}

//pub fn count_pw_lines_old<R: std::io::Read>(data: &mut std::io::BufReader<R>) -> usize {
//    let mut count = 0;
//
//    let reader = Csv::from_reader(data)
//        .delimiter(b'\t')
//        .flexible(true)
//        .has_header(false);
//    for row in reader {
//        let row = row.unwrap();
//        let mut row_it = row.bytes_columns();
//        let fst_col = row_it.next().unwrap();
//        if fst_col == &[b'W'] || fst_col == &[b'P'] {
//            count += 1;
//        }
//    }
//
//    count
//}
//pub fn parse_gfa_nodecount2<R: std::io::Read>(
//    data: &mut std::io::BufReader<R>,
//) -> (FxHashMap<Node, Vec<usize>>, Vec<PathSegment>) {
//    let mut countable2path: FxHashMap<Node, Vec<usize>> = FxHashMap::default();
//    let mut paths: Vec<PathSegment> = Vec::new();
//
//    let mut node2id: FxHashMap<String, u32> = FxHashMap::default();
//    let mut node_count = 0;
//
//    let reader = Csv::from_reader(data)
//        .delimiter(b'\t')
//        .flexible(true)
//        .has_header(false);
//    for row in reader {
//        let row = row.unwrap();
//        let mut row_it = row.bytes_columns();
//        let fst_col = row_it.next().unwrap();
//        if fst_col == &[b'S'] {
//            let sid = row_it.next().expect("segment line has no segment ID");
//            node2id
//                .entry(str::from_utf8(sid).unwrap().to_string())
//                .or_insert({
//                    node_count += 1;
//                    node_count - 1
//                });
//            countable2path.insert(Node::new(node_count - 1, 1), Vec::new());
//        } else if fst_col == &[b'W'] {
//            let (path_seg, walk) = parse_walk_line(row_it);
//            paths.push(path_seg);
//            walk.into_iter().for_each(|(node, _)| {
//                countable2path
//                    .get_mut(&Node::new(
//                        *node2id
//                            .get(&node)
//                            .expect(&format!("unknown node {}", &node)),
//                        1,
//                    ))
//                    .expect(&format!("unknown node {}", &node))
//                    .push(paths.len());
//            });
//        } else if &[b'P'] == fst_col {
//            let (path_seg, path) = parse_path_line(row_it);
//            paths.push(path_seg);
//            let cur_len = countable2path.len();
//            log::debug!("updating count data structure..");
//            path.into_iter().for_each(|(node, _)| {
//                countable2path
//                    .get_mut(&Node::new(
//                        *node2id
//                            .get(&node)
//                            .expect(&format!("unknown node {}", &node)),
//                        1,
//                    ))
//                    .expect(&format!("unknown node {}", &node))
//                    .push(paths.len());
//            });
//            log::debug!(
//                "done; data structure has now {} more elements",
//                countable2path.len() - cur_len
//            );
//        }
//    }
//    (countable2path, paths)
//}

//    fn parse_length(gfa_file: &str) -> FxHashMap<Handle, usize> {
//        let mut res: FxHashMap<Handle, usize> = FxHashMap::default();
//
//        let parser = GFAParser::new();
//        let gfa: GFA<usize, ()> = parser.parse_file(gfa_file).unwrap();
//        for s in gfa.segments.iter() {
//            res.insert(Handle::pack(s.name, false), s.sequence.len());
//        }
//
//        res
//    }
//
//    fn read_samples<R: std::io::Read>(mut data: std::io::BufReader<R>) -> Vec<String> {
//        let mut res = Vec::new();
//
//        let reader = Csv::from_reader(&mut data)
//            .delimiter(b'\t')
//            .flexible(true)
//            .has_header(false);
//        for row in reader.into_iter() {
//            let row = row.unwrap();
//            let mut row_it = row.bytes_columns();
//            res.push(str::from_utf8(row_it.next().unwrap()).unwrap().to_string());
//        }
//
//        res
//    }

//extern crate memmap;
//use self::memmap::{Mmap, Protection};
//extern crate byteorder;
//use self::byteorder::{ByteOrder, LittleEndian};
//pub fn count_pw(filepath: &str) -> Result<usize, Box<dyn Error>> {
//    let file = std::fs::File::open(filepath)?;
//    let mut reader = std::io::BufReader::new(file);
//    let mut newlineflag = false;
//    let mut count = 0;
//    loop {
//        let mut buf = [0u8; 8]; // size of u64
//        if reader.read(&mut buf)? == 0 {
//            break;
//        }
//        //let has_newlines = unsafe { 0x0a0a0a0a0a0a0a0a & std::mem::transmute::<_, u64>(buf) };
//        //if has_newlines != 0 {
//        //    for b in &buf {
//        //        //if *b == 0x0a { count += 1; }
//        //        if *b == 0x0a { newlineflag = true; }
//        //        else if newlineflag && (*b == 0x50) { count += 1; newlineflag = false; }
//        //        else { newlineflag = false; }
//        //    }
//        //}
//    }
//
//    Ok(count)
//}

//pub fn count_pw3(filepath: &str) -> Result<usize, Box<dyn Error>> {
//    let file = Mmap::open_path(filepath, Protection::Read)?;
//
//    let mut count = 0;
//
//    let bytes = unsafe { file.as_slice() };
//    for buf in bytes.chunks(std::mem::size_of::<u64>()) {
//        // AND the entire 8 byte buffer with a mask of \n bytes to see if there are any
//        // newlines in the buffer. If there are we search for them, if not, we skip the search
//        // all together.
//        let has_newlines = if buf.len() == std::mem::size_of::<u64>() {
//            0x0a0a0a0a0a0a0a0a & LittleEndian::read_u64(buf)
//        }
//        else {
//            1
//        };
//
//        if has_newlines != 0 {
//            for b in buf {
//                if *b == 0x0a { count += 1; }
//            }
//        }
//    }
//
//    Ok(count)
//}
//<|MERGE_RESOLUTION|>--- conflicted
+++ resolved
@@ -3,28 +3,18 @@
 use rustc_hash::FxHashMap;
 use std::collections::HashMap;
 use std::error::Error;
-<<<<<<< HEAD
-use std::io::BufRead;
-use std::ops::DerefMut;
-=======
-use std::io::{self, BufRead, Lines, Read};
+use std::io::{BufRead, Read, BufReader};
 use std::str::{self, FromStr};
->>>>>>> 2ec7c305
 
 /* crate use */
 use quick_csv::{columns::BytesColumns, Csv};
 
 //use rayon::iter::{IntoParallelIterator, ParallelIterator};
-use super::{Abacus, CoverageThreshold, Node, NodeTable, PathSegment, Prep, SIZE_T};
+use super::{Abacus, CoverageThreshold, Node, NodeTable, PathSegment, Prep, Wrap, SIZE_T};
 use rayon::prelude::*;
 use std::sync::{Arc, Mutex};
-<<<<<<< HEAD
-use super::{CoverageThreshold, Node, PathSegment, Prep, Abacus, NodeTable, Wrap, SIZE_T};
-
-=======
->>>>>>> 2ec7c305
-
-pub fn parse_bed<R: std::io::Read>(data: &mut std::io::BufReader<R>) -> Vec<PathSegment> {
+
+pub fn parse_bed<R: Read>(data: &mut BufReader<R>) -> Vec<PathSegment> {
     let mut res = Vec::new();
 
     let reader = Csv::from_reader(data)
@@ -89,8 +79,8 @@
     res
 }
 
-pub fn parse_groups<R: std::io::Read>(
-    data: &mut std::io::BufReader<R>,
+pub fn parse_groups<R: Read>(
+    data: &mut BufReader<R>,
 ) -> FxHashMap<PathSegment, String> {
     let mut res = FxHashMap::default();
 
@@ -123,8 +113,8 @@
     res
 }
 
-pub fn parse_coverage_threshold_file<R: std::io::Read>(
-    data: &mut std::io::BufReader<R>,
+pub fn parse_coverage_threshold_file<R: Read>(
+    data: &mut BufReader<R>,
 ) -> Vec<(String, CoverageThreshold)> {
     let mut res = Vec::new();
 
@@ -161,7 +151,7 @@
 
 pub fn count_pw_lines(pathfile: &str) -> Result<usize, Box<dyn Error>> {
     //let mut streams = HashMap::new();
-    let mut br = std::io::BufReader::new(std::fs::File::open(pathfile)?);
+    let mut br = BufReader::new(std::fs::File::open(pathfile)?);
     let mut buf = vec![];
     let mut count: usize = 0;
     while br.read_until(b'\n', &mut buf).unwrap_or(0) > 0 {
@@ -178,20 +168,7 @@
 pub fn parse_walk_identifier<'a>(data: &'a [u8]) -> (PathSegment, &'a [u8]) {
     let mut six_col: Vec<&str> = Vec::with_capacity(6);
 
-<<<<<<< HEAD
-pub fn parse_walk_line(
-    buf: &[u8], 
-    node2id: &HashMap<Vec<u8>, u32>,
-    node_table: &mut NodeTable,
-    num_walk: u32)
--> PathSegment
-{
-    let mut six_col : Vec<&str> = Vec::with_capacity(6);
-
-    let mut it = buf.iter();
-=======
     let mut it = data.iter();
->>>>>>> 2ec7c305
     let mut i = 0;
     for _ in 0..6 {
         let j = it.position(|x| x == &b'\t').unwrap();
@@ -209,55 +186,41 @@
         a => Some(usize::from_str(a).unwrap()),
     };
 
-<<<<<<< HEAD
-    let walk_end = it.position(|x| x == &b'\t' || x == &b'\n' || x == &b'\r').unwrap();
-    let path_walk = &buf[i..i+walk_end];
-
-    let path_seg = PathSegment::new(six_col[1].to_string(), six_col[2].to_string(), six_col[3].to_string(), seq_start, seq_end);
-    log::info!("processing walk {}", path_seg);
-
-    parse_walk(path_walk, node2id, node_table, num_walk);
-
-    path_seg
-}
-
-fn parse_walk(
-    walk_data: &[u8], 
+    let path_seg = PathSegment::new(
+        six_col[1].to_string(),
+        six_col[2].to_string(),
+        six_col[3].to_string(),
+        seq_start,
+        seq_end,
+    );
+
+    (path_seg, &data[i..])
+}
+
+fn parse_walk_seq(
+    data: &[u8],
     node2id: &HashMap<Vec<u8>, u32>,
     node_table: &mut NodeTable,
-    num_walk: u32)
-{
-
-    //let mut i = 0;
-    //for j in 0..walk_data.len() {
-    //    if (walk_data[j] == b'>' || walk_data[j] == b'<') && i < j {
-    //        walk.push((*node2id.get(&walk_data[i+1..j]).unwrap(), walk_data[i] == b'<'));
-    //        i = j;
-    //    }
-    //}
-
-    //if i < walk_data.len() {
-    //    assert!(
-    //        walk_data[i] == b'>' || walk_data[i] == b'<',
-    //        "unknown orientation of segment {}",
-    //        str::from_utf8(&walk_data[i..]).unwrap()
-    //    );
-    //    walk.push((*node2id.get(&walk_data[i+1..]).expect(&format!("cannot find node {} (position {} in walk) in node2id map", str::from_utf8(&walk_data[i..]).unwrap(), i)[..]), walk_data[i] == b'<'));
-    //}
-    log::debug!("parsing path string of size {}..", walk_data.len());
-
-    let num_walk = num_walk as usize;
+    num_walk: usize,
+) {
+    let mut it = data.iter();
+    let end = it
+        .position(|x| x == &b'\t' || x == &b'\n' || x == &b'\r')
+        .unwrap();
+
+    log::debug!("parsing path sequences of size {}..", end);
+
     let T_ptr = Wrap(&mut node_table.T);
     let ts_ptr = Wrap(&mut node_table.ts);
 
     let mut mutex_vec: Vec<_> = node_table.T.iter().map(|x| Arc::new(Mutex::new(x))).collect();
 
-    walk_data.par_split(|&x| x == b'<' || x == b'>').for_each( |node| { // Parallel
+    data.par_split(|&x| x == b'<' || x == b'>').for_each( |node| { // Parallel
     //path_data.split(|&x| x == b',').for_each( |node| {  // Sequential
         if let Some(sid) = node2id.get(&node[0..node.len()]) {
             let sid = *sid;
             let idx = (sid as usize)%SIZE_T;
-            
+
             if let Ok(lock) = mutex_vec[idx].lock() {
                 unsafe{
                     (*T_ptr.0)[idx].push(sid);
@@ -267,89 +230,13 @@
             //Sequential
             //node_table.T[idx].push(sid);
             //node_table.ts[idx][num_path+1] += 1;
-=======
-    let path_seg = PathSegment::new(
-        six_col[1].to_string(),
-        six_col[2].to_string(),
-        six_col[3].to_string(),
-        seq_start,
-        seq_end,
-    );
-
-    (path_seg, &data[i..])
-}
-
-fn parse_walk_seq(
-    data: &[u8],
-    node2id: &HashMap<Vec<u8>, u32>,
-    node_table: &mut NodeTable,
-    num_path: u32,
-) {
-    let mut it = data.iter();
-    let end = it
-        .position(|x| x == &b'\t' || x == &b'\n' || x == &b'\r')
-        .unwrap();
-
-    log::debug!("parsing path sequences of size {}..", end);
-
-    let num_path = num_path as usize;
-
-    let mut nnodes = 0;
-
-    let mut i = 0;
-    for j in 0..end {
-        if (data[j] == b'>' || data[j] == b'<') && i < j {
-            assert!(
-                data[i] == b'>' || data[i] == b'<',
-                "unknown orientation of segment {}",
-                str::from_utf8(&data[i..j]).unwrap()
-            );
-            let sid = *node2id.get(&data[i + 1..j]).expect(
-                &format!(
-                    "cannot find node {} (position {} in walk) in node2id map",
-                    str::from_utf8(&data[i..j]).unwrap(),
-                    i
-                )[..],
-            );
-            let idx = (sid as usize) % SIZE_T;
-            //let guard = T_mut[idx].lock().unwrap();
-            node_table.T[idx].push(sid);
-            node_table.ts[idx][num_path + 1] += 1;
-            i = j;
-            nnodes += 1;
->>>>>>> 2ec7c305
         }
     });
-    
+
     // Compute prefix sum
     for i in 0..SIZE_T {
         node_table.ts[i][num_walk+1] += node_table.ts[i][num_walk];
     }
-<<<<<<< HEAD
-=======
-
-    if i < end {
-        assert!(
-            data[i] == b'>' || data[i] == b'<',
-            "unknown orientation of segment {}",
-            str::from_utf8(&data[i..end]).unwrap()
-        );
-        let sid = *node2id.get(&data[i + 1..end]).expect(
-            &format!(
-                "cannot find node {} (position {} in walk) in node2id map",
-                str::from_utf8(&data[i..end]).unwrap(),
-                i
-            )[..],
-        );
-        let idx = (sid as usize) % SIZE_T;
-        //let guard = T_mut[idx].lock().unwrap();
-        node_table.T[idx].push(sid);
-        node_table.ts[idx][num_path + 1] += 1;
-        nnodes += 1;
-    }
-
-    log::debug!("..done; path has {} elements", nnodes);
->>>>>>> 2ec7c305
 }
 
 pub fn parse_path_identifier<'a>(data: &'a [u8]) -> (PathSegment, &'a [u8]) {
@@ -357,18 +244,12 @@
 
     let start = iter.position(|&x| x == b'\t').unwrap() + 1;
     let offset = iter.position(|&x| x == b'\t').unwrap();
-<<<<<<< HEAD
-    let path_name = str::from_utf8(&buf[start..start+offset]).unwrap();
-
-    let start = start+offset+1;
-    let offset = iter.position(|&x| x == b'\t' || x == b'\n').unwrap();
-    let path_data = &buf[start..start+offset];
-
-    let path_seg = PathSegment::from_str(path_name);
-    log::info!("processing path {}", path_seg);
-    parse_path(path_data, node2id, node_table, num_path);
-
-    path_seg
+    let path_name = str::from_utf8(&data[start..start + offset]).unwrap();
+
+    (
+        PathSegment::from_str(path_name),
+        &data[start + offset + 1..],
+    )
 }
 
 fn modify_address<T>(start_vec: &[T], add: usize) -> &T {
@@ -379,21 +260,13 @@
     //println!("{:p} {:p}", a, node.as_ptr());
     //println!("{} {} {} {}", node[0], a, b',', node.len());
     new_ptr
-=======
-    let path_name = str::from_utf8(&data[start..start + offset]).unwrap();
-
-    (
-        PathSegment::from_str(path_name),
-        &data[start + offset + 1..],
-    )
->>>>>>> 2ec7c305
 }
 
 fn parse_path_seq(
     data: &[u8],
     node2id: &HashMap<Vec<u8>, u32>,
     node_table: &mut NodeTable,
-    num_path: u32,
+    num_path: usize,
 ) {
     let mut it = data.iter();
     let end = it
@@ -402,21 +275,21 @@
 
     log::debug!("parsing path sequences of size {}..", end);
 
-<<<<<<< HEAD
-=======
-    let mut nnodes = 0;
->>>>>>> 2ec7c305
     let num_path = num_path as usize;
     let T_ptr = Wrap(&mut node_table.T);
     let ts_ptr = Wrap(&mut node_table.ts);
 
     let mut mutex_vec: Vec<_> = node_table.T.iter().map(|x| Arc::new(Mutex::new(x))).collect();
 
-<<<<<<< HEAD
-    path_data.par_split(|&x| x == b',').for_each( |node| { // Parallel
+    data.par_split(|&x| x == b',').for_each( |node| { // Parallel
     //path_data.split(|&x| x == b',').for_each( |node| {  // Sequential
         let sid = *node2id.get(&node[0..node.len()-1]).unwrap();
-        let strand = node[node.len()-1]==b'-';
+        let o = node[node.len() - 1];
+        assert!(
+            o == b'-' || o == b'+',
+            "unknown orientation of segment {}",
+            str::from_utf8(&node).unwrap()
+        );
         let idx = (sid as usize)%SIZE_T;
         
         if let Ok(lock) = mutex_vec[idx].lock() {
@@ -430,23 +303,6 @@
         //node_table.T[idx].push(sid);
         //node_table.ts[idx][num_path+1] += 1;
 
-=======
-    //path_data.par_split(|&x| x == b',').for_each( |node| {
-    data[..end].split(|&x| x == b',').for_each(|node| {
-        //let sid = str::from_utf8(&node[0..node.len()-1]).unwrap().to_string();
-        let sid = *node2id.get(&node[..node.len() - 1]).unwrap();
-        let o = node[node.len() - 1];
-        assert!(
-            o == b'-' || o == b'+',
-            "unknown orientation of segment {}",
-            str::from_utf8(&node).unwrap()
-        );
-        let idx = (sid as usize) % SIZE_T;
-        //let guard = T_mut[idx].lock().unwrap();
-        node_table.T[idx].push(sid);
-        node_table.ts[idx][num_path + 1] += 1;
-        nnodes += 1;
->>>>>>> 2ec7c305
     });
 
     // Compute prefix sum
@@ -454,14 +310,11 @@
         node_table.ts[i][num_path + 1] += node_table.ts[i][num_path];
     }
 
-<<<<<<< HEAD
-=======
-    log::debug!("..done; path has {} elements", nnodes);
->>>>>>> 2ec7c305
-}
-
-pub fn parse_gfa_nodecount<R: std::io::Read>(
-    data: &mut std::io::BufReader<R>,
+    log::debug!("..done");
+}
+
+pub fn parse_gfa_nodecount<R: Read>(
+    data: &mut BufReader<R>,
     prep: &Prep,
 ) -> NodeTable {
     let mut node_table = NodeTable::new(prep.path_segments.len());
@@ -479,14 +332,10 @@
             path_segs.push(path_seg);
             num_path += 1;
         } else if buf[0] == b'W' {
-<<<<<<< HEAD
-            let path_seg = parse_walk_line(&buf, &prep.node2id, &mut node_table, num_path);
-=======
             let (path_seg, buf_walk_seq) = parse_walk_identifier(&buf);
             log::debug!("updating count data structure..");
             parse_walk_seq(&buf_walk_seq, &prep.node2id, &mut node_table, num_path);
             log::debug!("done");
->>>>>>> 2ec7c305
             path_segs.push(path_seg);
             num_path += 1;
         }
@@ -496,7 +345,7 @@
     node_table
 }
 
-pub fn preprocessing<R: std::io::Read>(data: &mut std::io::BufReader<R>) -> Prep {
+pub fn preprocessing<R: Read>(data: &mut BufReader<R>) -> Prep {
     let mut node_count = 0;
     let mut node2id: HashMap<Vec<u8>, u32> = HashMap::default();
     let mut paths: Vec<PathSegment> = Vec::new();
@@ -588,7 +437,7 @@
 //}
 
 
-//pub fn count_path_walk_lines(data: &mut dyn std::io::Read) -> usize {
+//pub fn count_path_walk_lines(data: &mut dyn Read) -> usize {
 //    let mut count = 0;
 //
 //    let mut it = data.bytes();
@@ -671,7 +520,7 @@
 //    path
 //}
 
-//pub fn count_pw_lines_old<R: std::io::Read>(data: &mut std::io::BufReader<R>) -> usize {
+//pub fn count_pw_lines_old<R: Read>(data: &mut BufReader<R>) -> usize {
 //    let mut count = 0;
 //
 //    let reader = Csv::from_reader(data)
@@ -689,8 +538,8 @@
 //
 //    count
 //}
-//pub fn parse_gfa_nodecount2<R: std::io::Read>(
-//    data: &mut std::io::BufReader<R>,
+//pub fn parse_gfa_nodecount2<R: Read>(
+//    data: &mut BufReader<R>,
 //) -> (FxHashMap<Node, Vec<usize>>, Vec<PathSegment>) {
 //    let mut countable2path: FxHashMap<Node, Vec<usize>> = FxHashMap::default();
 //    let mut paths: Vec<PathSegment> = Vec::new();
@@ -766,7 +615,7 @@
 //        res
 //    }
 //
-//    fn read_samples<R: std::io::Read>(mut data: std::io::BufReader<R>) -> Vec<String> {
+//    fn read_samples<R: Read>(mut data: BufReader<R>) -> Vec<String> {
 //        let mut res = Vec::new();
 //
 //        let reader = Csv::from_reader(&mut data)
@@ -788,7 +637,7 @@
 //use self::byteorder::{ByteOrder, LittleEndian};
 //pub fn count_pw(filepath: &str) -> Result<usize, Box<dyn Error>> {
 //    let file = std::fs::File::open(filepath)?;
-//    let mut reader = std::io::BufReader::new(file);
+//    let mut reader = BufReader::new(file);
 //    let mut newlineflag = false;
 //    let mut count = 0;
 //    loop {
